--- conflicted
+++ resolved
@@ -1,10 +1,6 @@
 {
   "name": "rubic-sdk",
-<<<<<<< HEAD
-  "version": "2.2.5",
-=======
   "version": "2.3.1",
->>>>>>> 9acbc8f1
   "description": "Simplify dApp creation",
   "main": "lib/index.js",
   "types": "lib/index.d.ts",
