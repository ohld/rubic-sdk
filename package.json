--- conflicted
+++ resolved
@@ -1,10 +1,6 @@
 {
   "name": "rubic-sdk",
-<<<<<<< HEAD
-  "version": "2.8.5-alpha.0q",
-=======
   "version": "2.9.0",
->>>>>>> 3efac9f8
   "description": "Simplify dApp creation",
   "main": "lib/index.js",
   "types": "lib/index.d.ts",
