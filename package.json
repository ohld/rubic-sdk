--- conflicted
+++ resolved
@@ -1,10 +1,6 @@
 {
   "name": "rubic-sdk",
-<<<<<<< HEAD
-  "version": "1.2.3",
-=======
   "version": "2.0.0",
->>>>>>> 5c755f43
   "description": "Simplify dApp creation",
   "main": "lib/index.js",
   "types": "lib/index.d.ts",
