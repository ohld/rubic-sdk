--- conflicted
+++ resolved
@@ -1,10 +1,6 @@
 {
   "name": "rubic-sdk",
-<<<<<<< HEAD
   "version": "2.12.0",
-=======
-  "version": "2.9.10-alpha.6",
->>>>>>> d3c78b07
   "description": "Simplify dApp creation",
   "main": "lib/index.js",
   "types": "lib/index.d.ts",
