{
  "name": "rubic-sdk",
<<<<<<< HEAD
  "version": "2.2.13",
=======
  "version": "2.5.1",
>>>>>>> 7d730c7f
  "description": "Simplify dApp creation",
  "main": "lib/index.js",
  "types": "lib/index.d.ts",
  "files": [
    "lib",
    "dist"
  ],
  "repository": {
    "type": "git",
    "url": "git+https://github.com/Cryptorubic/rubic-sdk.git"
  },
  "homepage": "https://github.com/Cryptorubic/rubic-sdk",
  "bugs": {
    "url": "https://github.com/Cryptorubic/rubic-sdk/issues"
  },
  "keywords": [
    "Ethereum",
    "Rubic",
    "Cross-chain",
    "Multi-Chain",
    "SDK",
    "dApp",
    "DEX",
    "Polygon",
    "Binance-Smart-Chain"
  ],
  "engines": {
    "node": ">=16"
  },
  "author": "rubic.exchange",
  "authors": [
    {
      "name": "Sergey Andreev",
      "email": "andreev@mywish.io",
      "homepage": "https://github.com/siandreev"
    },
    {
      "name": "Andrey Ott",
      "email": "ott@mywish.io",
      "url": "https://github.com/ottebrut"
    },
    {
      "name": "Sleta Dmitry",
      "email": "sleta@rubic.finance",
      "url": "https://github.com/axtezy"
    }
  ],
  "license": "GPL-3.0",
  "scripts": {
    "build": "webpack",
    "start": "webpack --watch",
    "compile": "npx rimraf lib && tsc --project tsconfig.json && tscpaths -p ./tsconfig.json -s ./src -o ./lib",
    "lint": "eslint src __tests__",
    "test": "cd ./scripts && bash test-runner.sh",
    "build:publish": "yarn compile && yarn build && npm publish --access public",
    "analyze": "webpack --profile --json > stats.json &&  webpack-bundle-analyzer stats.json",
    "docs": "typedoc",
    "publish": "yarn publish --access public",
    "publish:alpha": "yarn publish --access public --tag alpha"
  },
  "dependencies": {
    "@lifi/sdk": "^1.0.2",
    "assert": "^2.0.0",
    "axios": "^0.26.1",
    "bignumber.js": "^9.0.1",
    "ethers": "^5.6.8",
    "rxjs": "^7.5.5",
    "symbiosis-js-sdk": "^2.7.7",
    "web3": "~1.7.3"
  },
  "devDependencies": {
    "@babel/core": "^7.0.0-0",
    "@types/jest": "^28.1.2",
    "@typescript-eslint/eslint-plugin": "^4.22.0",
    "@typescript-eslint/parser": "^4.22.0",
    "bip39": "^3.0.4",
    "cancelable-promise": "^4.2.1",
    "commander": "^8.3.0",
    "compression-webpack-plugin": "^9.2.0",
    "crypto-browserify": "^3.12.0",
    "delay": "^5.0.0",
    "eslint": "^7.25.0",
    "eslint-config-airbnb-typescript": "^12.3.1",
    "eslint-config-prettier": "^8.3.0",
    "eslint-plugin-import": "^2.22.1",
    "eslint-plugin-prettier": "^3.4.0",
    "eslint-plugin-unused-imports": "^1.1.4",
    "ethereumjs-wallet": "^1.0.2",
    "http-browserify": "^1.7.0",
    "https-browserify": "^1.0.0",
    "jest": "^28.1.1",
    "jest-mock-promise": "^2.0.2",
    "prettier": "^2.2.1",
    "rimraf": "^3.0.2",
    "stream-browserify": "^3.0.0",
    "terser-webpack-plugin": "^5.3.0",
    "ts-essentials": "^9.0.0",
    "ts-jest": "^28.0.5",
    "ts-loader": "^9.3.0",
    "tsconfig-paths-webpack-plugin": "^3.5.2",
    "tscpaths": "^0.0.9",
    "typedoc": "^0.22.17",
    "typescript": "^4.6.3",
    "url": "^0.11.0",
    "webpack": "^5.65.0",
    "webpack-bundle-analyzer": "^4.5.0",
    "webpack-cli": "^4.9.1"
  },
  "overrides": {
    "ethers": {
      "bignumber.js": "^9.0.1"
    },
    "symbiosis-js-sdk": {
      "bignumber.js": "^9.0.1"
    }
  }
}<|MERGE_RESOLUTION|>--- conflicted
+++ resolved
@@ -1,10 +1,6 @@
 {
   "name": "rubic-sdk",
-<<<<<<< HEAD
-  "version": "2.2.13",
-=======
   "version": "2.5.1",
->>>>>>> 7d730c7f
   "description": "Simplify dApp creation",
   "main": "lib/index.js",
   "types": "lib/index.d.ts",
