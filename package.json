--- conflicted
+++ resolved
@@ -1,10 +1,6 @@
 {
   "name": "rubic-sdk",
-<<<<<<< HEAD
-  "version": "2.8.3",
-=======
   "version": "2.8.5",
->>>>>>> 6c880dc7
   "description": "Simplify dApp creation",
   "main": "lib/index.js",
   "types": "lib/index.d.ts",
