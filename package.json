--- conflicted
+++ resolved
@@ -1,6 +1,6 @@
 {
   "name": "rubic-sdk",
-  "version": "2.1.1",
+  "version": "2.2.1",
   "description": "Simplify dApp creation",
   "main": "lib/index.js",
   "types": "lib/index.d.ts",
@@ -98,14 +98,9 @@
     "ts-loader": "^9.3.0",
     "tsconfig-paths-webpack-plugin": "^3.5.2",
     "tscpaths": "^0.0.9",
-<<<<<<< HEAD
-    "typedoc": "^0.22.15",
+    "typedoc": "^0.22.17",
     "typescript": "^4.6.3",
     "url": "^0.11.0",
-=======
-    "typedoc": "^0.22.17",
-    "typescript": "^4.7.2",
->>>>>>> 287179b0
     "webpack": "^5.65.0",
     "webpack-bundle-analyzer": "^4.5.0",
     "webpack-cli": "^4.9.1"
