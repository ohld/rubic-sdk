import { RubicSdkError } from '@rsdk-common/errors/rubic-sdk.error';
import { NATIVE_TOKEN_ADDRESS } from '@rsdk-core/blockchain/constants/native-token-address';
import BigNumber from 'bignumber.js';
import Web3 from 'web3';
import { TransactionConfig } from 'web3-core';
<<<<<<< HEAD
import { toChecksumAddress, isAddress, toWei, fromWei, AbiItem, fromAscii } from 'web3-utils';
import { TransactionGasParams } from '@rsdk-features/instant-trades/models/gas-params';
=======
import { toChecksumAddress, isAddress, AbiItem, fromAscii } from 'web3-utils';
import { TransactionGasParams } from '@features/instant-trades/models/gas-params';
>>>>>>> 287179b0

/**
 * Contains common methods, connected with web3, e.g. wei conversion, encoding data, etc.
 */
export class Web3Pure {
    public static readonly ZERO_ADDRESS = '0x0000000000000000000000000000000000000000';

    private static web3Eth = new Web3().eth;

    /**
     * Gets address of native coin {@link NATIVE_TOKEN_ADDRESS}.
     */
    static get nativeTokenAddress(): string {
        return NATIVE_TOKEN_ADDRESS;
    }

    public static isZeroAddress(address: string) {
        return address === this.ZERO_ADDRESS;
    }

    /**
     * Increases the gas limit value by the specified percentage and rounds to the nearest integer.
     * @param gasLimit Gas limit value to increase.
     * @param multiplier The multiplier by which the gas limit will be increased.
     */
    static calculateGasMargin(
        gasLimit: BigNumber | string | number | undefined,
        multiplier: number
    ): BigNumber {
        return new BigNumber(gasLimit || '0').multipliedBy(multiplier).dp(0);
    }

    /**
     * Converts amount from Ether to Wei units.
     * @param amount Amount to convert.
     * @param decimals Token decimals.
     */
    static toWei(amount: BigNumber | string | number, decimals = 18): string {
        return new BigNumber(amount || 0).times(new BigNumber(10).pow(decimals)).toFixed(0);
    }

    /**
     * Converts amount from Wei to Ether units.
     * @param amountInWei Amount to convert.
     * @param decimals Token decimals.
     */
    static fromWei(amountInWei: BigNumber | string | number, decimals = 18): BigNumber {
        return new BigNumber(amountInWei).div(new BigNumber(10).pow(decimals));
    }

    /**
     * Converts address to bytes32 format.
     * @param address Address to convert.
     */
    static addressToBytes32(address: string): string {
        if (address.slice(0, 2) !== '0x' || address.length !== 42) {
            console.error('Wrong address format');
            throw new RubicSdkError('Wrong address format');
        }

        return `0x${address.slice(2).padStart(64, '0')}`;
    }

    /**
     * Converts address to checksum format.
     * @param address Address to convert.
     */
    static toChecksumAddress(address: string): string {
        return toChecksumAddress(address);
    }

    /**
     * Checks if a given address is a valid Ethereum address.
     * @param address The address to check validity of.
     */
    static isAddressCorrect(address: string): boolean {
        return isAddress(address);
    }

    /**
     * Checks if address is Ether native address.
     * @param address Address to check.
     */
    static isNativeAddress = (address: string): boolean => {
        return address === NATIVE_TOKEN_ADDRESS;
    };

    /**
     * Returns transaction config with encoded data.
     */
    static encodeMethodCall(
        contractAddress: string,
        contractAbi: AbiItem[],
        method: string,
        parameters: unknown[] = [],
        value?: string,
        options: TransactionGasParams = {}
    ): TransactionConfig {
        const contract = new this.web3Eth.Contract(contractAbi);
        const data = contract.methods[method](...parameters).encodeABI();
        return {
            to: contractAddress,
            data,
            value,
            gas: options.gas,
            gasPrice: options.gasPrice
        };
    }

    /**
     * Encodes a function call using its JSON interface object and given parameters.
     * @param contractAbi The JSON interface object of a function.
     * @param methodName Method name to encode.
     * @param methodArguments Parameters to encode.
     * @returns An ABI encoded function call. Means function signature + parameters.
     */
    public static encodeFunctionCall(
        contractAbi: AbiItem[],
        methodName: string,
        methodArguments: unknown[]
    ): string {
        const methodSignature = contractAbi.find(abiItem => abiItem.name === methodName);
        if (methodSignature === undefined) {
            throw Error('No such method in abi');
        }
        return this.web3Eth.abi.encodeFunctionCall(methodSignature, methodArguments as string[]);
    }

    /**
     * Converts ascii address to bytes32 format.
     * @param address Address to convert.
     */
    public static asciiToBytes32(address: string): string {
        const bytes = fromAscii(address);
        return `0x${bytes.slice(2).padStart(64, '0')}`;
    }
}<|MERGE_RESOLUTION|>--- conflicted
+++ resolved
@@ -3,13 +3,8 @@
 import BigNumber from 'bignumber.js';
 import Web3 from 'web3';
 import { TransactionConfig } from 'web3-core';
-<<<<<<< HEAD
-import { toChecksumAddress, isAddress, toWei, fromWei, AbiItem, fromAscii } from 'web3-utils';
+import { toChecksumAddress, isAddress, AbiItem, fromAscii } from 'web3-utils';
 import { TransactionGasParams } from '@rsdk-features/instant-trades/models/gas-params';
-=======
-import { toChecksumAddress, isAddress, AbiItem, fromAscii } from 'web3-utils';
-import { TransactionGasParams } from '@features/instant-trades/models/gas-params';
->>>>>>> 287179b0
 
 /**
  * Contains common methods, connected with web3, e.g. wei conversion, encoding data, etc.
