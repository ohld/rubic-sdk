import { Cache } from '@rsdk-common/decorators/cache.decorator';
import { ConditionalResult } from '@rsdk-common/decorators/models/conditional-result';
import { HealthcheckError } from '@rsdk-common/errors/blockchain/healthcheck.error';
import { TimeoutError } from '@rsdk-common/errors/utils/timeout.error';
import pTimeout from '@rsdk-common/utils/p-timeout';
import { ERC20_TOKEN_ABI } from '@rsdk-core/blockchain/constants/erc-20-abi';
import {
    HEALTHCHECK,
    isBlockchainHealthcheckAvailable
} from '@rsdk-core/blockchain/constants/healthcheck';
import { nativeTokensList } from '@rsdk-core/blockchain/constants/native-tokens';
import { BlockchainName } from '@rsdk-core/blockchain/models/blockchain-name';
import { MULTICALL_ABI } from '@rsdk-core/blockchain/web3-public/constants/multicall-abi';
import { MULTICALL_ADDRESSES } from '@rsdk-core/blockchain/web3-public/constants/multicall-addresses';
import { BatchCall } from '@rsdk-core/blockchain/web3-public/models/batch-call';
import { Call } from '@rsdk-core/blockchain/web3-public/models/call';
import { ContractMulticallResponse } from '@rsdk-core/blockchain/web3-public/models/contract-multicall-response';
import { MulticallResponse } from '@rsdk-core/blockchain/web3-public/models/multicall-response';
import { RpcResponse } from '@rsdk-core/blockchain/web3-public/models/rpc-response';
import { Web3Pure } from '@rsdk-core/blockchain/web3-pure/web3-pure';
import Web3 from 'web3';
import BigNumber from 'bignumber.js';
import { Transaction, provider as Provider, BlockNumber, HttpProvider } from 'web3-core';
import { AbiItem } from 'web3-utils';
<<<<<<< HEAD
import { BlockTransactionString, TransactionReceipt } from 'web3-eth';
import { InsufficientFundsError } from '@rsdk-common/errors/swap/insufficient-funds.error';
import { HttpClient } from '@rsdk-common/models/http-client';
import { DefaultHttpClient } from '@rsdk-common/http/default-http-client';
import { MethodData } from '@rsdk-core/blockchain/web3-public/models/method-data';
=======
import { BlockTransactionString } from 'web3-eth';
import { InsufficientFundsError } from '@common/errors/swap/insufficient-funds.error';
import { HttpClient } from '@common/models/http-client';
import { DefaultHttpClient } from '@common/http/default-http-client';
import { MethodData } from '@core/blockchain/web3-public/models/method-data';
import { RubicSdkError } from 'src/common';
>>>>>>> 287179b0

type SupportedTokenField = 'decimals' | 'symbol' | 'name' | 'totalSupply';

/**
 * Class containing methods for calling contracts in order to obtain information from the blockchain.
 * To send transaction or execute contract method use {@link Web3Private}.
 */
export class Web3Public {
    private multicallAddresses: Record<BlockchainName, string> = MULTICALL_ADDRESSES;

    private readonly clearController: { clear: boolean } = { clear: false };

    /**
     * @param web3 Web3 instance initialized with ethereum provider, e.g. rpc link.
     * @param blockchainName Blockchain in which you need to execute requests.
     * @param [httpClient=axios] Http client that implements {@link HttpClient} interface.
     */
    constructor(
        private readonly web3: Web3,
        private readonly blockchainName: BlockchainName,
        private httpClient?: HttpClient
    ) {}

    /**
     * Health-check current rpc node.
     * @param timeoutMs Acceptable node response timeout.
     * @returns Null if healthcheck is not defined for current blockchain, else node health status.
     */
    public async healthCheck(timeoutMs: number = 4000): Promise<boolean> {
        if (!isBlockchainHealthcheckAvailable(this.blockchainName)) {
            return true;
        }
        const healthcheckData = HEALTHCHECK[this.blockchainName];

        const contract = new this.web3.eth.Contract(
            healthcheckData.contractAbi,
            healthcheckData.contractAddress
        );

        try {
            const result = await pTimeout(
                contract.methods[healthcheckData.method]().call(),
                timeoutMs
            );

            if (result !== healthcheckData.expected) {
                throw new HealthcheckError();
            }
            return true;
        } catch (e: unknown) {
            if (e instanceof TimeoutError) {
                console.debug(
                    `${this.blockchainName} node healthcheck timeout (${timeoutMs}ms) has occurred.`
                );
            } else {
                console.debug(`${this.blockchainName} node healthcheck fail: ${e}`);
            }
            return false;
        }
    }

    /**
     * Sets new provider to web3 instance.
     * @param provider New web3 provider, e.g. rpc link.
     */
    public setProvider(provider: Provider): void {
        this.web3.setProvider(provider);
    }

    /**
     * Gets block by block id.
     * @param [blockId] Block id: hash, number ... Default is 'latest'.
     * @returns Block by blockId parameter.
     */
    public getBlock(blockId: BlockNumber | string = 'latest'): Promise<BlockTransactionString> {
        return this.web3.eth.getBlock(blockId);
    }

    /**
     * Gets account native or ERC-20 token balance in wei.
     * @param address Wallet address, whose balance you want to find out.
     * @param tokenAddress Address of the smart-contract corresponding to the token,
     * {@link NATIVE_TOKEN_ADDRESS} is used as default.
     */
    public async getBalance(address: string, tokenAddress?: string): Promise<BigNumber> {
        let balance;
        if (tokenAddress && !Web3Pure.isNativeAddress(tokenAddress)) {
            balance = await this.getTokenBalance(address, tokenAddress);
        } else {
            balance = await this.web3.eth.getBalance(address);
        }
        return new BigNumber(balance);
    }

    /**
     * Gets ERC-20 tokens balance in wei.
     * @param tokenAddress Address of the smart-contract corresponding to the token.
     * @param address Wallet address, whose balance you want to find out.
     */
    public async getTokenBalance(address: string, tokenAddress: string): Promise<BigNumber> {
        const contract = new this.web3.eth.Contract(ERC20_TOKEN_ABI as AbiItem[], tokenAddress);

        const balance = await contract.methods.balanceOf(address).call();
        return new BigNumber(balance);
    }

    /**
     * Predicts the volume of gas required to execute the contract method.
     * @param contractAbi Abi of smart-contract.
     * @param contractAddress Address of smart-contract.
     * @param methodName Method which execution gas limit is to be calculated.
     * @param methodArguments Arguments of the contract method.
     * @param fromAddress The address for which the gas calculation will be called.
     * @param value The value transferred for the call “transaction” in wei.
     * @returns Estimated gas limit.
     */
    public async getEstimatedGas(
        contractAbi: AbiItem[],
        contractAddress: string,
        methodName: string,
        methodArguments: unknown[],
        fromAddress: string,
        value?: string | BigNumber
    ): Promise<BigNumber | null> {
        const contract = new this.web3.eth.Contract(contractAbi, contractAddress);

        try {
            const gasLimit = await contract.methods[methodName](...methodArguments).estimateGas({
                from: fromAddress,
                gas: 10000000,
                ...(value && { value })
            });
            return new BigNumber(gasLimit);
        } catch (err) {
            console.debug(err);
            return null;
        }
    }

    /**
     * Calculates the average price per unit of gas according to web3.
     * @returns Average gas price in wei.
     */
    public async getGasPrice(): Promise<string> {
        return this.web3.eth.getGasPrice();
    }

    /**
     * Calculates the average price per unit of gas according to web3.
     * @returns Average gas price with decimals.
     */
    public async getGasPriceInETH(): Promise<BigNumber> {
        const gasPrice = await this.web3.eth.getGasPrice();
        return new BigNumber(gasPrice).div(10 ** 18);
    }

    /**
     * Calls allowance method in ERC-20 token contract.
     * @param tokenAddress Address of the smart-contract corresponding to the token.
     * @param spenderAddress Wallet or contract address, allowed to spend.
     * @param ownerAddress Wallet address to spend from.
     * @returns Token's amount, allowed to be spent.
     */
    public async getAllowance(
        tokenAddress: string,
        ownerAddress: string,
        spenderAddress: string
    ): Promise<BigNumber> {
        const contract = new this.web3.eth.Contract(ERC20_TOKEN_ABI, tokenAddress);

        const allowance = await contract.methods
            .allowance(ownerAddress, spenderAddress)
            .call({ from: ownerAddress });
        return new BigNumber(allowance);
    }

    /**
<<<<<<< HEAD
     * @description gets mined transaction gas fee in Ether
     * @param hash transaction hash
     * @return transaction gas fee in Wei or null if transaction is not mined
     */
    public async getTransactionGasFee(hash: string): Promise<BigNumber | null> {
        const transaction = await this.getTransactionByHash(hash);
        const receipt = await this.web3.eth.getTransactionReceipt(hash);

        if (!transaction || !receipt) {
            return null;
        }

        const gasPrice = new BigNumber(transaction.gasPrice);
        const gasLimit = new BigNumber(receipt.gasUsed);

        return gasPrice.multipliedBy(gasLimit);
    }

    /**
     * @description gets mined transaction gas fee in Ether
     * @param hash transaction hash
     */
    public async getTransactionReceipt(hash: string): Promise<TransactionReceipt> {
        return this.web3.eth.getTransactionReceipt(hash);
    }

    /**
     * @description get a transaction by hash in several attempts
     * @param hash hash of the target transaction
     * @param attempt current attempt number
     * @param attemptsLimit maximum allowed number of attempts
     * @param delay ms delay before next attempt
=======
     * Gets a transaction by hash in several attempts.
     * @param hash Hash of the target transaction.
     * @param attempt Current attempt number.
     * @param attemptsLimit Maximum allowed number of attempts.
     * @param delay Delay before next attempt in ms.
>>>>>>> 287179b0
     */
    public async getTransactionByHash(
        hash: string,
        attempt?: number,
        attemptsLimit?: number,
        delay?: number
    ): Promise<Transaction | null> {
        attempt = attempt || 0;
        const limit = attemptsLimit || 10;
        const timeoutMs = delay || 500;

        if (attempt >= limit) {
            return null;
        }

        const transaction = await this.web3.eth.getTransaction(hash);
        if (transaction === null) {
            return new Promise(resolve =>
                setTimeout(() => resolve(this.getTransactionByHash(hash, attempt!! + 1)), timeoutMs)
            );
        }
        return transaction;
    }

    /**
     * Calls pure method of smart-contract and returns its output value.
     * @param contractAddress Address of smart-contract which method is to be executed.
     * @param contractAbi Abi of smart-contract which method is to be executed.
     * @param methodName Called method name.
     * @param [options] Additional options.
     * @param [options.from] The address the call should be made from.
     * @param [options.methodArguments] Method arguments.
     * @param [options.value] Native token amount to be passed.
     */
    public async callContractMethod<T = string>(
        contractAddress: string,
        contractAbi: AbiItem[],
        methodName: string,
        options: {
            methodArguments?: unknown[];
            from?: string;
            value?: string;
        } = { methodArguments: [] }
    ): Promise<T> {
        const contract = new this.web3.eth.Contract(contractAbi, contractAddress);

        return contract.methods[methodName](...options.methodArguments!!).call({
            ...(options.from && { from: options.from }),
            ...(options.value && { value: options.value })
        });
    }

    /**
     * Gets balances of multiple tokens via multicall.
     * @param address Wallet address, which contains tokens.
     * @param tokensAddresses Tokens addresses.
     */
    public async getTokensBalances(
        address: string,
        tokensAddresses: string[]
    ): Promise<BigNumber[]> {
        const contract = new this.web3.eth.Contract(
            ERC20_TOKEN_ABI as AbiItem[],
            tokensAddresses[0]
        );
        const indexOfNativeCoin = tokensAddresses.findIndex(Web3Pure.isNativeAddress);
        const promises: [Promise<MulticallResponse[]>?, Promise<BigNumber>?] = [];

        if (indexOfNativeCoin !== -1) {
            tokensAddresses.splice(indexOfNativeCoin, 1);
            promises[1] = this.getBalance(address);
        }
        const calls: Call[] = tokensAddresses.map(tokenAddress => ({
            target: tokenAddress,
            callData: contract.methods.balanceOf(address).encodeABI()
        }));
        promises[0] = this.multicall(calls);

        const results = await Promise.all(
            promises as [Promise<MulticallResponse[]>, Promise<BigNumber>]
        );
        const tokensBalances = results[0].map(({ success, returnData }) =>
            success ? new BigNumber(returnData) : new BigNumber(0)
        );

        if (indexOfNativeCoin !== -1) {
            tokensBalances.splice(indexOfNativeCoin, 0, results[1]);
        }

        return tokensBalances;
    }

    /**
     * Uses multicall to make several calls of one method in one contract.
     * @param contractAddress Target contract address.
     * @param contractAbi Target contract abi.
     * @param methodName Method name.
     * @param methodCallsArguments Method parameters array, for each method call.
     */
    public async multicallContractMethod<Output>(
        contractAddress: string,
        contractAbi: AbiItem[],
        methodName: string,
        methodCallsArguments: unknown[][]
    ): Promise<ContractMulticallResponse<Output>[]> {
        return this.multicallContractMethods<Output>(
            contractAddress,
            contractAbi,
            methodCallsArguments.map(methodArguments => ({
                methodName,
                methodArguments
            }))
        );
    }

    /**
     * Uses multicall to make several methods calls in one contract.
     * @param contractAddress Target contract address.
     * @param contractAbi Target contract abi.
     * @param methodsData Methods data, containing methods' names and arguments.
     */
    public async multicallContractMethods<Output>(
        contractAddress: string,
        contractAbi: AbiItem[],
        methodsData: MethodData[]
    ): Promise<ContractMulticallResponse<Output>[]> {
        const results = await this.multicallContractsMethods<Output>(contractAbi, [
            {
                contractAddress,
                methodsData
            }
        ]);
        if (!results?.[0]) {
            throw new RubicSdkError('Cant perform multicall or request data is empty');
        }
        return results[0];
    }

    /**
     * Uses multicall to make many methods calls in several contracts.
     * @param contractAbi Target contract abi.
     * @param contractsData Contract addresses and methods data, containing methods' names and arguments.
     */
    public async multicallContractsMethods<Output>(
        contractAbi: AbiItem[],
        contractsData: {
            contractAddress: string;
            methodsData: MethodData[];
        }[]
    ): Promise<ContractMulticallResponse<Output>[][]> {
        const calls: Call[][] = contractsData.map(({ contractAddress, methodsData }) => {
            const contract = new this.web3.eth.Contract(contractAbi, contractAddress);
            return methodsData.map(({ methodName, methodArguments }) => ({
                callData: contract.methods[methodName](...methodArguments).encodeABI(),
                target: contractAddress
            }));
        });

        const outputs = await this.multicall(calls.flat());

        let outputIndex = 0;
        return contractsData.map(contractData =>
            contractData.methodsData.map(methodData => {
                const methodOutputAbi = contractAbi.find(
                    funcSignature => funcSignature.name === methodData.methodName
                )!.outputs!;
                const output = outputs[outputIndex];
                if (!output) {
                    throw new RubicSdkError('Output has to be defined');
                }

                outputIndex++;

                return {
                    success: output.success,
                    output: output.success
                        ? (this.web3.eth.abi.decodeParameters(
                              methodOutputAbi,
                              output.returnData
                          ) as Output)
                        : null
                };
            })
        );
    }

    /**
     * Checks if the specified address contains the required amount of these tokens.
     * Throws an InsufficientFundsError if balance is insufficient.
     * @param token Token, which balance you need to check.
     * @param amount Required balance.
     * @param userAddress The address, where the required balance should be.
     */
    public async checkBalance(
        token: { address: string; symbol: string; decimals: number },
        amount: BigNumber,
        userAddress: string
    ): Promise<void> {
        let balance: BigNumber;
        if (Web3Pure.isNativeAddress(token.address)) {
            balance = await this.getBalance(userAddress);
        } else {
            balance = await this.getTokenBalance(userAddress, token.address);
        }

        const amountAbsolute = Web3Pure.toWei(amount, token.decimals);
        if (balance.lt(amountAbsolute)) {
            throw new InsufficientFundsError(token.symbol, balance.toString(), amountAbsolute);
        }
    }

    /**
     * Gets ERC-20 token info by address.
     * @param tokenAddress Address of token.
     * @param tokenFields Token's fields to get.
     */
    @Cache
    public async callForTokenInfo(
        tokenAddress: string,
        tokenFields: SupportedTokenField[] = ['decimals', 'symbol', 'name']
    ): Promise<Partial<Record<SupportedTokenField, string>>> {
        if (Web3Pure.isNativeAddress(tokenAddress)) {
            const nativeToken = nativeTokensList[this.blockchainName];
            return { ...nativeToken, decimals: nativeToken.decimals.toString() };
        }
        const tokenFieldsPromises = tokenFields.map(method =>
            this.callContractMethod(tokenAddress, ERC20_TOKEN_ABI, method)
        );
        const tokenFieldsResults = await Promise.all(tokenFieldsPromises);
        return tokenFieldsResults.reduce((acc, field, index) => {
            const fieldName = tokenFields[index];
            if (!fieldName) {
                throw new RubicSdkError('Field name has to be defined');
            }
            return { ...acc, [fieldName]: field };
        }, {} as Record<SupportedTokenField, string>);
    }

    /**
     * Gets ERC-20 tokens info by addresses.
     * @param tokenAddresses Addresses of tokens.
     */
    @Cache({ conditionalCache: true })
    public async callForTokensInfo(
        tokenAddresses: string[] | ReadonlyArray<string>
    ): Promise<Record<SupportedTokenField, string | undefined>[]> {
        const tokenFields = ['decimals', 'symbol', 'name'] as const;
        const contractsData = tokenAddresses.map(contractAddress => ({
            contractAddress,
            methodsData: tokenFields.map(methodName => ({
                methodName,
                methodArguments: []
            }))
        }));

        const results = await this.multicallContractsMethods<[string]>(
            ERC20_TOKEN_ABI,
            contractsData
        );
        let notSave = false;
        const tokensInfo = results.map(contractCallResult => {
            const token = {} as Record<SupportedTokenField, string | undefined>;
            contractCallResult.forEach((field, index) => {
                token[tokenFields[index] as SupportedTokenField] = field.success
                    ? field.output?.[0]
                    : undefined;
                if (!field.success) {
                    notSave = true;
                }
            });
            return token;
        });

        const conditionalReturns: ConditionalResult<
            Record<SupportedTokenField, string | undefined>[]
        > = {
            notSave,
            value: tokensInfo
        };

        // see https://github.com/microsoft/TypeScript/issues/4881
        // @ts-ignore
        return conditionalReturns;
    }

    /**
     * Get estimated gas of several contract method executions via rpc batch request.
     * @param abi Contract ABI.
     * @param contractAddress Contract address.
     * @param fromAddress Sender address.
     * @param callsData Transactions parameters.
     * @returns List of contract execution estimated gases.
     * If the execution of the method in the real blockchain would not be reverted,
     * then the list item would be equal to the predicted gas limit.
     * Else (if you have not enough balance, allowance ...) then the list item would be equal to null.
     */
    public async batchEstimatedGas(
        abi: AbiItem[],
        contractAddress: string,
        fromAddress: string,
        callsData: BatchCall[]
    ): Promise<(BigNumber | null)[]> {
        try {
            const contract = new this.web3.eth.Contract(abi, contractAddress);

            const dataList = callsData.map(callData =>
                contract.methods[callData.contractMethod](...callData.params).encodeABI()
            );

            const rpcCallsData = dataList.map((data, index) => ({
                rpcMethod: 'eth_estimateGas',
                params: {
                    from: fromAddress,
                    to: contractAddress,
                    data,
                    ...(callsData?.[index]?.value && {
                        value: `0x${parseInt(callsData?.[index]?.value!).toString(16)}`
                    })
                }
            }));

            const result = await this.rpcBatchRequest<string>(rpcCallsData);
            return result.map(value => (value ? new BigNumber(value) : null));
        } catch (e) {
            console.error(e);
            return callsData.map(() => null);
        }
    }

    /**
     * Sends batch request to rpc provider directly.
     * @see {@link https://playground.open-rpc.org/?schemaUrl=https://raw.githubusercontent.com/ethereum/eth1.0-apis/assembled-spec/openrpc.json&uiSchema%5BappBar%5D%5Bui:splitView%5D=false&uiSchema%5BappBar%5D%5Bui:input%5D=false&uiSchema%5BappBar%5D%5Bui:examplesDropdown%5D=false|EthereumJSON-RPC}
     * @param rpcCallsData Rpc methods and parameters list.
     * @returns Rpc batch request call result sorted in order of input parameters.
     */
    private async rpcBatchRequest<T extends string | string[]>(
        rpcCallsData: {
            rpcMethod: string;
            params: Object;
        }[]
    ): Promise<(T | null)[]> {
        const seed = Date.now();
        const batch = rpcCallsData.map((callData, index) => ({
            id: seed + index,
            jsonrpc: '2.0',
            method: callData.rpcMethod,
            params: [{ ...callData.params }]
        }));

        const httpClient = await this.getHttpClient();

        const response = await httpClient.post<RpcResponse<T>[]>(
            (<HttpProvider>this.web3.currentProvider).host,
            batch
        );

        return response.sort((a, b) => a.id - b.id).map(item => (item.error ? null : item.result));
    }

    /**
     * Executes multiple calls in the single contract call.
     * @param calls Multicall calls data list.
     * @returns Result of calls execution.
     */
    private async multicall(calls: Call[]): Promise<MulticallResponse[]> {
        const contract = new this.web3.eth.Contract(
            MULTICALL_ABI,
            this.multicallAddresses[this.blockchainName]
        );
        return contract.methods.tryAggregate(false, calls).call();
    }

    /**
     * Returns httpClient if it exists or imports the axios client.
     */
    private async getHttpClient(): Promise<HttpClient> {
        if (!this.httpClient) {
            this.httpClient = await DefaultHttpClient.getInstance();
        }
        return this.httpClient;
    }
}<|MERGE_RESOLUTION|>--- conflicted
+++ resolved
@@ -22,20 +22,12 @@
 import BigNumber from 'bignumber.js';
 import { Transaction, provider as Provider, BlockNumber, HttpProvider } from 'web3-core';
 import { AbiItem } from 'web3-utils';
-<<<<<<< HEAD
 import { BlockTransactionString, TransactionReceipt } from 'web3-eth';
 import { InsufficientFundsError } from '@rsdk-common/errors/swap/insufficient-funds.error';
 import { HttpClient } from '@rsdk-common/models/http-client';
 import { DefaultHttpClient } from '@rsdk-common/http/default-http-client';
 import { MethodData } from '@rsdk-core/blockchain/web3-public/models/method-data';
-=======
-import { BlockTransactionString } from 'web3-eth';
-import { InsufficientFundsError } from '@common/errors/swap/insufficient-funds.error';
-import { HttpClient } from '@common/models/http-client';
-import { DefaultHttpClient } from '@common/http/default-http-client';
-import { MethodData } from '@core/blockchain/web3-public/models/method-data';
 import { RubicSdkError } from 'src/common';
->>>>>>> 287179b0
 
 type SupportedTokenField = 'decimals' | 'symbol' | 'name' | 'totalSupply';
 
@@ -213,46 +205,11 @@
     }
 
     /**
-<<<<<<< HEAD
-     * @description gets mined transaction gas fee in Ether
-     * @param hash transaction hash
-     * @return transaction gas fee in Wei or null if transaction is not mined
-     */
-    public async getTransactionGasFee(hash: string): Promise<BigNumber | null> {
-        const transaction = await this.getTransactionByHash(hash);
-        const receipt = await this.web3.eth.getTransactionReceipt(hash);
-
-        if (!transaction || !receipt) {
-            return null;
-        }
-
-        const gasPrice = new BigNumber(transaction.gasPrice);
-        const gasLimit = new BigNumber(receipt.gasUsed);
-
-        return gasPrice.multipliedBy(gasLimit);
-    }
-
-    /**
-     * @description gets mined transaction gas fee in Ether
-     * @param hash transaction hash
-     */
-    public async getTransactionReceipt(hash: string): Promise<TransactionReceipt> {
-        return this.web3.eth.getTransactionReceipt(hash);
-    }
-
-    /**
-     * @description get a transaction by hash in several attempts
-     * @param hash hash of the target transaction
-     * @param attempt current attempt number
-     * @param attemptsLimit maximum allowed number of attempts
-     * @param delay ms delay before next attempt
-=======
      * Gets a transaction by hash in several attempts.
      * @param hash Hash of the target transaction.
      * @param attempt Current attempt number.
      * @param attemptsLimit Maximum allowed number of attempts.
      * @param delay Delay before next attempt in ms.
->>>>>>> 287179b0
      */
     public async getTransactionByHash(
         hash: string,
