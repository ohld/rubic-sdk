--- conflicted
+++ resolved
@@ -46,14 +46,11 @@
      * Same as `mainRpc`. Will be used instead `mainRpc` if mainRpc is out of timeout = `mainPrcTimeout`.
      */
     readonly spareRpc?: string;
-<<<<<<< HEAD
-    readonly mainRpcTimeout?: number;
-=======
 
     /**
      * Specifies timeout in ms after which `mainRpc` will be replaced with `spareRpc` (if `spareRpc` is defined)
      */
-    readonly mainPrcTimeout?: number;
+    readonly mainRpcTimeout?: number;
 
     /**
      * Before the `mainRpc` link is applied to the sdk, all the `mainRpc` links
@@ -62,7 +59,6 @@
      * This `healthCheckTimeout` parameter allows you to set the maximum allowable timeout when
      * checking the `mainRpc`.
      */
->>>>>>> 287179b0
     readonly healthCheckTimeout?: number;
 }
 
