<<<<<<< HEAD
import { Token } from '@rsdk-core/blockchain/tokens/token';
=======
import { Token } from '@core/blockchain/tokens/token';
import { RubicSdkError } from 'src/common';
>>>>>>> 287179b0

export function createTokenNativeAddressProxy<T extends Token>(
    token: T,
    wrappedNativeAddress: string
): T {
    const wethAbleAddress = token.isNative ? wrappedNativeAddress : token.address;
    return new Proxy<T>(token, {
        get: (target, key) => {
            if (!(key in target)) {
                return undefined;
            }
            if (key === 'address') {
                return wethAbleAddress;
            }
            return target[key as keyof T];
        }
    });
}

export function createTokenNativeAddressProxyInPathStartAndEnd<T extends Token>(
    path: T[] | ReadonlyArray<T>,
    wrappedNativeAddress: string
): ReadonlyArray<T> {
    if (!path?.[0]) {
        throw new RubicSdkError('Path cannot be empty');
    }
    const token = path[path.length - 1];
    if (!token) {
        throw new RubicSdkError("Path's tokens has to be defined");
    }

    return [createTokenNativeAddressProxy(path[0], wrappedNativeAddress)]
        .concat(path.slice(1, path.length - 1))
        .concat(createTokenNativeAddressProxy(token, wrappedNativeAddress));
}<|MERGE_RESOLUTION|>--- conflicted
+++ resolved
@@ -1,9 +1,5 @@
-<<<<<<< HEAD
 import { Token } from '@rsdk-core/blockchain/tokens/token';
-=======
-import { Token } from '@core/blockchain/tokens/token';
 import { RubicSdkError } from 'src/common';
->>>>>>> 287179b0
 
 export function createTokenNativeAddressProxy<T extends Token>(
     token: T,
