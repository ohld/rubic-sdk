import { InstantTrade } from '@rsdk-features/instant-trades/instant-trade';
import { RubicSdkError } from 'src/common';
import {
    EncodeTransactionOptions,
    GasFeeInfo,
    SwapTransactionOptions,
    TradeType
} from 'src/features';
import { AbiItem } from 'web3-utils';
<<<<<<< HEAD
import { PriceToken, Token, Web3Pure } from 'src/core';
import { SwapOptions } from '@rsdk-features/instant-trades/models/swap-options';
=======
import { BlockchainName, PriceToken, Token, Web3Pure } from 'src/core';
import { SwapOptions } from '@features/instant-trades/models/swap-options';
>>>>>>> 287179b0
import BigNumber from 'bignumber.js';
import { Injector } from '@rsdk-core/sdk/injector';
import { PriceTokenAmount } from '@rsdk-core/blockchain/tokens/price-token-amount';
import { TransactionReceipt } from 'web3-eth';
import { MethodData } from '@rsdk-core/blockchain/web3-public/models/method-data';
import { BatchCall } from '@rsdk-core/blockchain/web3-public/models/batch-call';
import { TransactionConfig } from 'web3-core';
import { UniswapV3AbstractTrade } from '@rsdk-features/instant-trades/dexes/common/uniswap-v3-abstract/uniswap-v3-abstract-trade';
import { UniswapV3AlgebraRoute } from '@rsdk-features/instant-trades/dexes/common/uniswap-v3-algebra-abstract/models/uniswap-v3-algebra-route';
import { deadlineMinutesTimestamp } from '@rsdk-common/utils/options';
import {
    DEFAULT_ESTIMATED_GAS,
    WETH_TO_ETH_ESTIMATED_GAS
<<<<<<< HEAD
} from '@rsdk-features/instant-trades/dexes/common/uniswap-v3-algebra-abstract/constants/estimated-gas';
import { Exact } from '@rsdk-features/instant-trades/models/exact';
import { getFromToTokensAmountsByExact } from '@rsdk-features/instant-trades/dexes/common/utils/get-from-to-tokens-amounts-by-exact';
=======
} from '@features/instant-trades/dexes/common/uniswap-v3-algebra-abstract/constants/estimated-gas';
import { Exact } from '@features/instant-trades/models/exact';
import { getFromToTokensAmountsByExact } from '@features/instant-trades/dexes/common/utils/get-from-to-tokens-amounts-by-exact';
import { NATIVE_TOKEN_ADDRESS } from '@core/blockchain/constants/native-token-address';
>>>>>>> 287179b0

export interface UniswapV3AlgebraTradeStruct {
    from: PriceTokenAmount;
    to: PriceTokenAmount;
    exact: Exact;
    slippageTolerance: number;
    deadlineMinutes: number;
    gasFeeInfo?: GasFeeInfo | null;
}

export abstract class UniswapV3AlgebraAbstractTrade extends InstantTrade {
<<<<<<< HEAD
=======
    protected static contractAbi(blockchain: BlockchainName): AbiItem[] {
        // see  https://github.com/microsoft/TypeScript/issues/34516
        // @ts-ignore
        const instance = new this({
            from: { blockchain },
            route: { path: [{ address: NATIVE_TOKEN_ADDRESS }] }
        });
        if (!instance.contractAbi) {
            throw new RubicSdkError('Trying to read abstract class field');
        }
        return instance.contractAbi;
    }

    @Cache
    protected static contractAddress(blockchain: BlockchainName): string {
        // see  https://github.com/microsoft/TypeScript/issues/34516
        // @ts-ignore
        const instance = new this({
            from: { blockchain },
            route: { path: [{ address: NATIVE_TOKEN_ADDRESS }] }
        });
        if (!instance.contractAddress) {
            throw new RubicSdkError('Trying to read abstract class field');
        }
        return instance.contractAddress;
    }

>>>>>>> 287179b0
    public static get type(): TradeType {
        throw new RubicSdkError(`Static TRADE_TYPE getter is not implemented by ${this.name}`);
    }

    public static async estimateGasLimitForRoute(
        fromToken: PriceToken,
        toToken: PriceToken,
        exact: Exact,
        weiAmount: BigNumber,
        options: Required<SwapOptions>,
        route: UniswapV3AlgebraRoute,
        contractAbi: AbiItem[],
        contractAddress: string
    ): Promise<BigNumber> {
        const { from, to } = getFromToTokensAmountsByExact(
            fromToken,
            toToken,
            exact,
            weiAmount,
            route.outputAbsoluteAmount
        );

        const estimateGasParams = this.getEstimateGasParams(from, to, exact, options, route);
        let gasLimit = estimateGasParams.defaultGasLimit;

        const walletAddress = Injector.web3Private.address;
        if (walletAddress && estimateGasParams.callData) {
            const web3Public = Injector.web3PublicService.getWeb3Public(from.blockchain);
            const estimatedGas = await web3Public.getEstimatedGas(
<<<<<<< HEAD
                contractAbi,
                contractAddress,
=======
                this.contractAbi(from.blockchain),
                this.contractAddress(from.blockchain),
>>>>>>> 287179b0
                estimateGasParams.callData.contractMethod,
                estimateGasParams.callData.params,
                walletAddress,
                estimateGasParams.callData.value
            );
            if (estimatedGas?.isFinite()) {
                gasLimit = estimatedGas;
            }
        }

        return gasLimit;
    }

    public static async estimateGasLimitForRoutes(
        fromToken: PriceToken,
        toToken: PriceToken,
        exact: Exact,
        weiAmount: BigNumber,
        options: Required<SwapOptions>,
        routes: UniswapV3AlgebraRoute[],
        contractAbi: AbiItem[],
        contractAddress: string
    ): Promise<BigNumber[]> {
        const routesEstimateGasParams = routes.map(route => {
            const { from, to } = getFromToTokensAmountsByExact(
                fromToken,
                toToken,
                exact,
                weiAmount,
                route.outputAbsoluteAmount
            );
            return this.getEstimateGasParams(from, to, exact, options, route);
        });
        const gasLimits = routesEstimateGasParams.map(
            estimateGasParams => estimateGasParams.defaultGasLimit
        );

        const walletAddress = Injector.web3Private.address;
        if (
            walletAddress &&
            routesEstimateGasParams.every(estimateGasParams => estimateGasParams.callData)
        ) {
            const web3Public = Injector.web3PublicService.getWeb3Public(fromToken.blockchain);
            const estimatedGasLimits = await web3Public.batchEstimatedGas(
<<<<<<< HEAD
                contractAbi,
                contractAddress,
=======
                this.contractAbi(fromToken.blockchain),
                this.contractAddress(fromToken.blockchain),
>>>>>>> 287179b0
                walletAddress,
                routesEstimateGasParams.map(estimateGasParams => estimateGasParams.callData)
            );
            estimatedGasLimits.forEach((elem, index) => {
                if (elem?.isFinite()) {
                    gasLimits[index] = elem;
                }
            });
        }

        return gasLimits;
    }

    private static getEstimateGasParams(
        from: PriceTokenAmount,
        to: PriceTokenAmount,
        exact: Exact,
        options: Required<SwapOptions>,
        route: UniswapV3AlgebraRoute
    ) {
        try {
            // @ts-ignore
            return new this({
                from,
                to,
                exact,
                slippageTolerance: options.slippageTolerance,
                deadlineMinutes: options.deadlineMinutes,
                route
            }).getEstimateGasParams();
        } catch (err) {
            throw new RubicSdkError('Trying to call abstract class method');
        }
    }

    protected abstract readonly contractAbi: AbiItem[];

    protected abstract readonly unwrapWethMethodName: 'unwrapWETH9' | 'unwrapWNativeToken';

    public readonly from: PriceTokenAmount;

    public readonly to: PriceTokenAmount;

    protected readonly exact: Exact;

    public readonly gasFeeInfo: GasFeeInfo | null;

    public slippageTolerance: number;

    public deadlineMinutes: number;

    public abstract readonly path: ReadonlyArray<Token>;

    public get type(): TradeType {
        return (<typeof UniswapV3AbstractTrade>this.constructor).type;
    }

    protected get deadlineMinutesTimestamp(): number {
        return deadlineMinutesTimestamp(this.deadlineMinutes);
    }

    private get defaultEstimatedGas(): BigNumber {
        const estimatedGas = DEFAULT_ESTIMATED_GAS[this.path.length - 2];
        if (!estimatedGas) {
            throw new RubicSdkError('Default estimated gas has to be defined');
        }
        return estimatedGas.plus(this.to.isNative ? WETH_TO_ETH_ESTIMATED_GAS : 0);
    }

    protected constructor(tradeStruct: UniswapV3AlgebraTradeStruct) {
        super(tradeStruct.from.blockchain);

        this.from = tradeStruct.from;
        this.to = tradeStruct.to;
        this.exact = tradeStruct.exact;
        this.gasFeeInfo = tradeStruct.gasFeeInfo || null;
        this.slippageTolerance = tradeStruct.slippageTolerance;
        this.deadlineMinutes = tradeStruct.deadlineMinutes;
    }

    protected getAmountParams(): [string, string] {
        if (this.exact === 'input') {
            const amountOutMin = this.to.weiAmountMinusSlippage(this.slippageTolerance).toFixed(0);
            return [this.from.stringWeiAmount, amountOutMin];
        }

        const amountInMax = this.from.weiAmountPlusSlippage(this.slippageTolerance).toFixed(0);
        return [this.to.stringWeiAmount, amountInMax];
    }

    /**
     * Returns swap `exactInput` method's name and arguments to use in `swap contract`.
     */
    protected abstract getSwapRouterExactInputMethodData(walletAddress: string): MethodData;

    public async swap(options: SwapTransactionOptions = {}): Promise<TransactionReceipt> {
        await this.checkWalletState();
        await this.checkAllowanceAndApprove(options);

        const { methodName, methodArguments } = this.getSwapRouterMethodData();
        const { gas, gasPrice } = this.getGasParams(options);

        return Injector.web3Private.tryExecuteContractMethod(
            this.contractAddress,
            this.contractAbi,
            methodName,
            methodArguments,
            {
                value: this.from.isNative ? this.from.stringWeiAmount : undefined,
                onTransactionHash: options.onConfirm,
                gas,
                gasPrice
            }
        );
    }

    public async encode(options: EncodeTransactionOptions): Promise<TransactionConfig> {
        const { methodName, methodArguments } = this.getSwapRouterMethodData(options.fromAddress);
        const gasParams = this.getGasParams(options);

        return Web3Pure.encodeMethodCall(
            this.contractAddress,
            this.contractAbi,
            methodName,
            methodArguments,
            this.from.isNative ? this.from.stringWeiAmount : undefined,
            gasParams
        );
    }

    private getSwapRouterMethodData(fromAddress?: string): MethodData {
        if (!this.to.isNative) {
            const { methodName: exactInputMethodName, methodArguments: exactInputMethodArguments } =
                this.getSwapRouterExactInputMethodData(fromAddress || this.walletAddress);
            return {
                methodName: exactInputMethodName,
                methodArguments: exactInputMethodArguments
            };
        }

        const { methodName: exactInputMethodName, methodArguments: exactInputMethodArguments } =
            this.getSwapRouterExactInputMethodData(Web3Pure.ZERO_ADDRESS);
        const exactInputMethodEncoded = Web3Pure.encodeFunctionCall(
            this.contractAbi,
            exactInputMethodName,
            exactInputMethodArguments
        );

        const amountOutMin = this.to.weiAmountMinusSlippage(this.slippageTolerance).toFixed(0);
        const unwrapWETHMethodEncoded = Web3Pure.encodeFunctionCall(
            this.contractAbi,
            this.unwrapWethMethodName,
            [amountOutMin, fromAddress || this.walletAddress]
        );

        return {
            methodName: 'multicall',
            methodArguments: [[exactInputMethodEncoded, unwrapWETHMethodEncoded]]
        };
    }

    /**
     * Returns encoded data of estimated gas function and default estimated gas.
     */
    private getEstimateGasParams(): { callData: BatchCall | null; defaultGasLimit: BigNumber } {
        try {
            const { methodName, methodArguments } = this.getSwapRouterMethodData();

            return {
                callData: {
                    contractMethod: methodName,
                    params: methodArguments,
                    value: this.from.isNative ? this.from.stringWeiAmount : undefined
                },
                defaultGasLimit: this.defaultEstimatedGas
            };
        } catch (_err) {
            return {
                callData: null,
                defaultGasLimit: this.defaultEstimatedGas
            };
        }
    }
}<|MERGE_RESOLUTION|>--- conflicted
+++ resolved
@@ -7,13 +7,8 @@
     TradeType
 } from 'src/features';
 import { AbiItem } from 'web3-utils';
-<<<<<<< HEAD
-import { PriceToken, Token, Web3Pure } from 'src/core';
+import { BlockchainName, PriceToken, Token, Web3Pure } from 'src/core';
 import { SwapOptions } from '@rsdk-features/instant-trades/models/swap-options';
-=======
-import { BlockchainName, PriceToken, Token, Web3Pure } from 'src/core';
-import { SwapOptions } from '@features/instant-trades/models/swap-options';
->>>>>>> 287179b0
 import BigNumber from 'bignumber.js';
 import { Injector } from '@rsdk-core/sdk/injector';
 import { PriceTokenAmount } from '@rsdk-core/blockchain/tokens/price-token-amount';
@@ -27,16 +22,10 @@
 import {
     DEFAULT_ESTIMATED_GAS,
     WETH_TO_ETH_ESTIMATED_GAS
-<<<<<<< HEAD
 } from '@rsdk-features/instant-trades/dexes/common/uniswap-v3-algebra-abstract/constants/estimated-gas';
 import { Exact } from '@rsdk-features/instant-trades/models/exact';
 import { getFromToTokensAmountsByExact } from '@rsdk-features/instant-trades/dexes/common/utils/get-from-to-tokens-amounts-by-exact';
-=======
-} from '@features/instant-trades/dexes/common/uniswap-v3-algebra-abstract/constants/estimated-gas';
-import { Exact } from '@features/instant-trades/models/exact';
-import { getFromToTokensAmountsByExact } from '@features/instant-trades/dexes/common/utils/get-from-to-tokens-amounts-by-exact';
 import { NATIVE_TOKEN_ADDRESS } from '@core/blockchain/constants/native-token-address';
->>>>>>> 287179b0
 
 export interface UniswapV3AlgebraTradeStruct {
     from: PriceTokenAmount;
@@ -48,36 +37,6 @@
 }
 
 export abstract class UniswapV3AlgebraAbstractTrade extends InstantTrade {
-<<<<<<< HEAD
-=======
-    protected static contractAbi(blockchain: BlockchainName): AbiItem[] {
-        // see  https://github.com/microsoft/TypeScript/issues/34516
-        // @ts-ignore
-        const instance = new this({
-            from: { blockchain },
-            route: { path: [{ address: NATIVE_TOKEN_ADDRESS }] }
-        });
-        if (!instance.contractAbi) {
-            throw new RubicSdkError('Trying to read abstract class field');
-        }
-        return instance.contractAbi;
-    }
-
-    @Cache
-    protected static contractAddress(blockchain: BlockchainName): string {
-        // see  https://github.com/microsoft/TypeScript/issues/34516
-        // @ts-ignore
-        const instance = new this({
-            from: { blockchain },
-            route: { path: [{ address: NATIVE_TOKEN_ADDRESS }] }
-        });
-        if (!instance.contractAddress) {
-            throw new RubicSdkError('Trying to read abstract class field');
-        }
-        return instance.contractAddress;
-    }
-
->>>>>>> 287179b0
     public static get type(): TradeType {
         throw new RubicSdkError(`Static TRADE_TYPE getter is not implemented by ${this.name}`);
     }
@@ -107,13 +66,8 @@
         if (walletAddress && estimateGasParams.callData) {
             const web3Public = Injector.web3PublicService.getWeb3Public(from.blockchain);
             const estimatedGas = await web3Public.getEstimatedGas(
-<<<<<<< HEAD
-                contractAbi,
-                contractAddress,
-=======
-                this.contractAbi(from.blockchain),
-                this.contractAddress(from.blockchain),
->>>>>>> 287179b0
+                contractAbi(from.blockchain),
+                contractAddress(from.blockchain),
                 estimateGasParams.callData.contractMethod,
                 estimateGasParams.callData.params,
                 walletAddress,
@@ -158,13 +112,8 @@
         ) {
             const web3Public = Injector.web3PublicService.getWeb3Public(fromToken.blockchain);
             const estimatedGasLimits = await web3Public.batchEstimatedGas(
-<<<<<<< HEAD
-                contractAbi,
-                contractAddress,
-=======
-                this.contractAbi(fromToken.blockchain),
-                this.contractAddress(fromToken.blockchain),
->>>>>>> 287179b0
+                contractAbi(fromToken.blockchain),
+                contractAddress(fromToken.blockchain),
                 walletAddress,
                 routesEstimateGasParams.map(estimateGasParams => estimateGasParams.callData)
             );
