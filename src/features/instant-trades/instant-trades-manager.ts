--- conflicted
+++ resolved
@@ -12,7 +12,6 @@
 import { TypedTradeProviders } from '@rsdk-features/instant-trades/models/typed-trade-provider';
 import { InstantTrade } from 'src/features';
 import { MarkRequired } from 'ts-essentials';
-<<<<<<< HEAD
 import { getPriceTokensFromInputTokens } from '@rsdk-common/utils/tokens';
 import { UniswapV2TradeProviders } from '@rsdk-features/instant-trades/constants/uniswap-v2-trade-providers';
 import { UniswapV3TradeProviders } from '@rsdk-features/instant-trades/constants/uniswap-v3-trade-providers';
@@ -23,14 +22,6 @@
 import { InstantTradeError } from 'src/features/instant-trades/models/instant-trade-error';
 import { isOneInch } from 'src/features/instant-trades/utils/type-guards';
 import { oneinchApiParams } from 'src/features/instant-trades/dexes/common/oneinch-common/constants';
-=======
-import { getPriceTokensFromInputTokens } from '@common/utils/tokens';
-import { UniswapV2TradeProviders } from '@features/instant-trades/constants/uniswap-v2-trade-providers';
-import { UniswapV3TradeProviders } from '@features/instant-trades/constants/uniswap-v3-trade-providers';
-import { OneInchTradeProviders } from '@features/instant-trades/constants/one-inch-trade-providers';
-import { ZrxTradeProviders } from '@features/instant-trades/constants/zrx-trade-providers';
-import { AlgebraTradeProviders } from '@features/instant-trades/constants/algebra-trade-providers';
->>>>>>> 287179b0
 
 export type RequiredSwapManagerCalculationOptions = MarkRequired<
     SwapManagerCalculationOptions,
@@ -174,13 +165,9 @@
             }
         });
 
-<<<<<<< HEAD
-        return Promise.all(calculationPromises);
-=======
         const results = await Promise.all(calculationPromises);
         return results
             .filter(notNull)
             .sort((tradeA, tradeB) => tradeA.to.tokenAmount.comparedTo(tradeB.to.tokenAmount));
->>>>>>> 287179b0
     }
 }