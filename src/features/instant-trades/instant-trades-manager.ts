--- conflicted
+++ resolved
@@ -21,7 +21,6 @@
 import { InstantTradeError } from 'src/features/instant-trades/models/instant-trade-error';
 import { isOneInch } from 'src/features/instant-trades/utils/type-guards';
 import { oneinchApiParams } from 'src/features/instant-trades/dexes/common/oneinch-common/constants';
-import { notNull } from 'src/common';
 
 export type RequiredSwapManagerCalculationOptions = MarkRequired<
     SwapManagerCalculationOptions,
@@ -166,8 +165,7 @@
         });
 
         const results = await Promise.all(calculationPromises);
-<<<<<<< HEAD
-        return results.filter(notNull).sort((tradeA, tradeB) => {
+        return results.sort((tradeA, tradeB) => {
             if (tradeA instanceof InstantTrade || tradeB instanceof InstantTrade) {
                 if (tradeA instanceof InstantTrade && tradeB instanceof InstantTrade) {
                     return tradeA.to.tokenAmount.comparedTo(tradeB.to.tokenAmount);
@@ -179,10 +177,5 @@
             }
             return 0;
         });
-=======
-        return results
-            .filter(notNull)
-            .sort((tradeA, tradeB) => tradeB.to.tokenAmount.comparedTo(tradeA.to.tokenAmount));
->>>>>>> 97e86cb9
     }
 }