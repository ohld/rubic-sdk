--- conflicted
+++ resolved
@@ -18,11 +18,8 @@
 } from '@rsdk-features/instant-trades/models/gas-params';
 import { Cache } from 'src/common';
 import { TradeType } from 'src/features';
-<<<<<<< HEAD
+import { parseError } from '@common/utils/errors';
 import { Token } from 'src/core';
-=======
-import { parseError } from '@common/utils/errors';
->>>>>>> 287179b0
 
 /**
  * Abstract class for all instant trade providers' trades.
@@ -57,14 +54,11 @@
      */
     public abstract get type(): TradeType;
 
-<<<<<<< HEAD
     public abstract path: ReadonlyArray<Token>;
 
-=======
     /**
      * Minimum amount of output token user can get.
      */
->>>>>>> 287179b0
     public get toTokenAmountMin(): PriceTokenAmount {
         const weiAmountOutMin = this.to.weiAmountMinusSlippage(this.slippageTolerance);
         return new PriceTokenAmount({ ...this.to.asStruct, weiAmount: weiAmountOutMin });
