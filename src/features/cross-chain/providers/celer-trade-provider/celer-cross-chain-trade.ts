--- conflicted
+++ resolved
@@ -229,16 +229,12 @@
         throw err;
     }
 
-<<<<<<< HEAD
-    public async getContractParams(fromAddress?: string): Promise<ContractParams> {
-=======
-    protected async getContractParams(
+    public async getContractParams(
         options: {
             fromAddress?: string;
             receiverAddress?: string;
         } = {}
     ): Promise<ContractParams> {
->>>>>>> 8b2d33d3
         const fromTrade = this.fromTrade as CelerCrossChainContractTrade;
         const toTrade = this.toTrade as CelerCrossChainContractTrade;
 
