import {
    BasicTransactionOptions,
    BLOCKCHAIN_NAME,
    PriceTokenAmount,
    TransactionOptions,
    Web3Public,
    Web3Pure
} from 'src/core';
import { GasData } from '@rsdk-features/cross-chain/models/gas-data';
import { Injector } from '@rsdk-core/sdk/injector';
import BigNumber from 'bignumber.js';
import {
    CrossChainTradeType,
    EncodeTransactionOptions,
    SwapTransactionOptions,
    TradeType
} from 'src/features';
import { UnnecessaryApproveError, WalletNotConnectedError, WrongNetworkError } from 'src/common';
import { TransactionReceipt } from 'web3-eth';
import { ContractParams } from '@rsdk-features/cross-chain/models/contract-params';
import { TransactionConfig } from 'web3-core';
import { FeeInfo } from 'src/features/cross-chain/providers/common/models/fee';

/**
 * Abstract class for all cross chain providers' trades.
 */
export abstract class CrossChainTrade {
    /**
     * Type of calculated cross chain trade.
     */
    public abstract readonly type: CrossChainTradeType;

    /**
     * Token to sell with input amount.
     */
    public abstract readonly from: PriceTokenAmount;

    /**
     * Token to get with output amount.
     */
    public abstract readonly to: PriceTokenAmount;

    /**
     * Minimum amount of output token user will get.
     */
    public abstract readonly toTokenAmountMin: BigNumber;

    /**
     * Gas fee info in source blockchain.
     */
    public abstract readonly gasData: GasData | null;

    protected abstract readonly fromWeb3Public: Web3Public;

    protected abstract get fromContractAddress(): string;

    public abstract readonly itType: { from: TradeType | undefined; to: TradeType | undefined };

    /**
     * Swap fee information.
     */
    public abstract readonly feeInfo: FeeInfo;

    protected get walletAddress(): string {
        return Injector.web3Private.address;
    }

    protected get networkFee(): BigNumber {
        return new BigNumber(this.feeInfo.fixedFee.amount).plus(
            this.feeInfo?.cryptoFee?.amount || 0
        );
    }

    protected get methodName(): string {
        return this.from.isNative ? 'routerCallNative' : 'routerCall';
    }

    /**
     * Gets gas fee in source blockchain.
     */
    public get estimatedGas(): BigNumber | null {
        if (!this.gasData) {
            return null;
        }
        return Web3Pure.fromWei(this.gasData.gasPrice).multipliedBy(this.gasData.gasLimit);
    }

    protected constructor(protected readonly providerAddress: string) {}

    /**
     * Sends swap transaction with connected wallet.
     * If user has not enough allowance, then approve transaction will be called first.
     *
     * @example
     * ```ts
     * const onConfirm = (hash: string) => console.log(hash);
     * const receipt = await trade.swap({ onConfirm });
     * ```
     *
     * @param options Transaction options.
     */
    public abstract swap(options?: SwapTransactionOptions): Promise<string | never>;

<<<<<<< HEAD
    public abstract getContractParams(fromAddress?: string): Promise<ContractParams>;
=======
    protected abstract getContractParams(options: {
        fromAddress?: string;
        receiverAddress?: string;
    }): Promise<ContractParams>;
>>>>>>> 8b2d33d3

    /**
     * Returns true, if allowance is not enough.
     */
    public async needApprove(): Promise<boolean> {
        this.checkWalletConnected();

        if (this.from.isNative) {
            return false;
        }

        const allowance = await this.fromWeb3Public.getAllowance(
            this.from.address,
            this.walletAddress,
            this.fromContractAddress
        );
        return this.from.weiAmount.gt(allowance);
    }

    /**
     * Sends approve transaction with connected wallet.
     * @param options Transaction options.
     * @param checkNeedApprove If true, first allowance is checked.
     */
    public async approve(
        options: BasicTransactionOptions,
        checkNeedApprove = true
    ): Promise<TransactionReceipt> {
        if (checkNeedApprove) {
            const needApprove = await this.needApprove();
            if (!needApprove) {
                throw new UnnecessaryApproveError();
            }
        }

        this.checkWalletConnected();
        this.checkBlockchainCorrect();

        const approveAmount =
            this.from.blockchain === BLOCKCHAIN_NAME.GNOSIS ||
            this.from.blockchain === BLOCKCHAIN_NAME.CRONOS
                ? this.from.weiAmount
                : 'infinity';

        return Injector.web3Private.approveTokens(
            this.from.address,
            this.fromContractAddress,
            approveAmount,
            options
        );
    }

    /**
     * Build encoded approve transaction config.
     * @param tokenAddress Address of the smart-contract corresponding to the token.
     * @param spenderAddress Wallet or contract address to approve.
     * @param value Token amount to approve in wei.
     * @param [options] Additional options.
     * @returns Encoded approve transaction config.
     */
    public async encodeApprove(
        tokenAddress: string,
        spenderAddress: string,
        value: BigNumber | 'infinity',
        options: TransactionOptions = {}
    ): Promise<TransactionConfig> {
        return Injector.web3Private.encodeApprove(tokenAddress, spenderAddress, value, options);
    }

    protected async checkAllowanceAndApprove(
        options?: Omit<SwapTransactionOptions, 'onConfirm'>
    ): Promise<void> {
        const needApprove = await this.needApprove();
        if (!needApprove) {
            return;
        }

        const approveOptions: BasicTransactionOptions = {
            onTransactionHash: options?.onApprove,
            gas: options?.approveGasLimit,
            gasPrice: options?.gasPrice
        };

        await this.approve(approveOptions, false);
    }

    /**
     * Builds transaction config, with encoded data.
     * @param options Encode transaction options.
     */
    public async encode(options: EncodeTransactionOptions): Promise<TransactionConfig> {
        const { gasLimit, gasPrice } = options;

        const { contractAddress, contractAbi, methodName, methodArguments, value } =
            await this.getContractParams({ fromAddress: options?.fromAddress });

        return Web3Pure.encodeMethodCall(
            contractAddress,
            contractAbi,
            methodName,
            methodArguments,
            value,
            {
                gas: gasLimit || this.gasData?.gasLimit.toFixed(0),
                gasPrice: gasPrice || this.gasData?.gasPrice.toFixed()
            }
        );
    }

    protected checkWalletConnected(): never | void {
        if (!this.walletAddress) {
            throw new WalletNotConnectedError();
        }
    }

    protected checkBlockchainCorrect(): never | void {
        if (Injector.web3Private.blockchainName !== this.from.blockchain) {
            throw new WrongNetworkError();
        }
    }

    protected checkUserBalance(): Promise<void | never> {
        return this.fromWeb3Public.checkBalance(
            this.from,
            this.from.tokenAmount,
            this.walletAddress
        );
    }

    /**
     * @internal
     * Gets ratio between transit usd amount and to token amount.
     */
    public abstract getTradeAmountRatio(): BigNumber;
}<|MERGE_RESOLUTION|>--- conflicted
+++ resolved
@@ -101,14 +101,10 @@
      */
     public abstract swap(options?: SwapTransactionOptions): Promise<string | never>;
 
-<<<<<<< HEAD
-    public abstract getContractParams(fromAddress?: string): Promise<ContractParams>;
-=======
-    protected abstract getContractParams(options: {
+    public abstract getContractParams(options: {
         fromAddress?: string;
         receiverAddress?: string;
     }): Promise<ContractParams>;
->>>>>>> 8b2d33d3
 
     /**
      * Returns true, if allowance is not enough.
