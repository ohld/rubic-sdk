--- conflicted
+++ resolved
@@ -8,12 +8,6 @@
 import { GasData } from '@rsdk-features/cross-chain/models/gas-data';
 import { Injector } from '@rsdk-core/sdk/injector';
 import BigNumber from 'bignumber.js';
-<<<<<<< HEAD
-import { UnnecessaryApproveError, WalletNotConnectedError, WrongNetworkError } from 'src/common';
-import { TransactionReceipt } from 'web3-eth';
-import { CrossChainTradeType } from '@features/cross-chain/models/cross-chain-trade-type';
-import { SwapTransactionOptions } from '@features/instant-trades/models/swap-transaction-options';
-=======
 import {
     CrossChainTradeType,
     EncodeTransactionOptions,
@@ -25,7 +19,6 @@
 import { ContractParams } from '@rsdk-features/cross-chain/models/contract-params';
 import { TransactionConfig } from 'web3-core';
 import { FeeInfo } from 'src/features/cross-chain/providers/common/models/fee';
->>>>>>> a0d2f9f2
 
 /**
  * Abstract class for all cross chain providers' trades.
@@ -107,6 +100,8 @@
      */
     public abstract swap(options?: SwapTransactionOptions): Promise<string | never>;
 
+    protected abstract getContractParams(fromAddress?: string): Promise<ContractParams>;
+
     /**
      * Returns true, if allowance is not enough.
      */
@@ -175,6 +170,29 @@
         await this.approve(approveOptions, false);
     }
 
+    /**
+     * Builds transaction config, with encoded data.
+     * @param options Encode transaction options.
+     */
+    public async encode(options: EncodeTransactionOptions): Promise<TransactionConfig> {
+        const { gasLimit, gasPrice } = options;
+
+        const { contractAddress, contractAbi, methodName, methodArguments, value } =
+            await this.getContractParams(options.fromAddress);
+
+        return Web3Pure.encodeMethodCall(
+            contractAddress,
+            contractAbi,
+            methodName,
+            methodArguments,
+            value,
+            {
+                gas: gasLimit || this.gasData?.gasLimit.toFixed(0),
+                gasPrice: gasPrice || this.gasData?.gasPrice.toFixed()
+            }
+        );
+    }
+
     protected checkWalletConnected(): never | void {
         if (!this.walletAddress) {
             throw new WalletNotConnectedError();
