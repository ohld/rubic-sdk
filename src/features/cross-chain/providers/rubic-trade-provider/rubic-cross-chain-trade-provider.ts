--- conflicted
+++ resolved
@@ -3,13 +3,8 @@
 import {
     RubicCrossChainSupportedBlockchain,
     rubicCrossChainSupportedBlockchains
-<<<<<<< HEAD
 } from '@rsdk-features/cross-chain/providers/rubic-trade-provider/constants/rubic-cross-chain-supported-blockchains';
-import { compareAddresses, notNull } from 'src/common';
-=======
-} from '@features/cross-chain/providers/rubic-trade-provider/constants/rubic-cross-chain-supported-blockchains';
 import { compareAddresses, notNull, RubicSdkError } from 'src/common';
->>>>>>> 287179b0
 import { CROSS_CHAIN_TRADE_TYPE } from 'src/features';
 import { BlockchainName } from 'src/core';
 import { PriceToken } from '@rsdk-core/blockchain/tokens/price-token';
@@ -68,18 +63,6 @@
         const { fromSlippageTolerance, toSlippageTolerance, gasCalculation, providerAddress } =
             options;
 
-<<<<<<< HEAD
-        const fromTrade = await this.calculateBestTrade(
-            fromBlockchain,
-            from,
-            fromTransitToken,
-            fromSlippageTolerance
-        );
-        const minMaxErrors = await this.checkMinMaxAmountsErrors(fromTrade);
-
-        const { toTransitTokenAmount, transitFeeToken, feeInPercents } =
-            await this.getToTransitTokenAmount(
-=======
         try {
             await this.checkContractsState(
                 this.contracts(fromBlockchain),
@@ -93,42 +76,14 @@
                 fromSlippageTolerance
             );
 
-            const { toTransitTokenAmount, transitFeeToken } = await this.getToTransitTokenAmount(
->>>>>>> 287179b0
+            const { toTransitTokenAmount, transitFeeToken, feeInPercents } =
+            await this.getToTransitTokenAmount(
                 toBlockchain,
                 fromTrade.fromToken,
                 fromTrade.toTokenAmountMin,
                 fromTrade.contract
             );
 
-<<<<<<< HEAD
-        const toTrade = await this.calculateBestTrade(
-            toBlockchain,
-            new PriceTokenAmount({ ...toTransitToken.asStruct, tokenAmount: toTransitTokenAmount }),
-            to,
-            toSlippageTolerance
-        );
-
-        await this.checkContractsState(fromTrade, toTrade);
-
-        const cryptoFeeToken = await fromTrade.contract.getCryptoFeeToken(toTrade.contract);
-        const gasData =
-            gasCalculation === 'enabled'
-                ? await RubicCrossChainTrade.getGasData(fromTrade, toTrade, cryptoFeeToken)
-                : null;
-
-        const trade = new RubicCrossChainTrade(
-            {
-                fromTrade,
-                toTrade,
-                cryptoFeeToken,
-                transitFeeToken,
-                gasData,
-                feeInPercents
-            },
-            providerAddress
-        );
-=======
             const toTrade = await this.calculateBestTrade(
                 toBlockchain,
                 new PriceTokenAmount({
@@ -151,10 +106,11 @@
                     toTrade,
                     cryptoFeeToken,
                     transitFeeToken,
-                    gasData
-                },
-                providerAddress
-            );
+                    gasData,
+                feeInPercents
+            },
+            providerAddress
+        );
 
             try {
                 await this.checkMinMaxAmountsErrors(fromTrade);
@@ -164,7 +120,6 @@
                     error: this.parseError(err)
                 };
             }
->>>>>>> 287179b0
 
             return {
                 trade
