--- conflicted
+++ resolved
@@ -190,14 +190,9 @@
         }
     }
 
-<<<<<<< HEAD
-    public async getContractParams(): Promise<ContractParams> {
-        const data = await this.transactionRequest.data;
-=======
-    protected async getContractParams(options: SwapTransactionOptions): Promise<ContractParams> {
+    public async getContractParams(options: SwapTransactionOptions): Promise<ContractParams> {
         const exactIn = await this.getSwapExactIn(options?.receiverAddress);
         const { data } = exactIn.transactionRequest;
->>>>>>> 57d608d9
         const toChainId = BlockchainsInfo.getBlockchainByName(this.to.blockchain).id;
         const swapArguments = [
             this.from.address,
