<<<<<<< HEAD
import { CROSS_CHAIN_TRADE_TYPE, SwapTransactionOptions } from 'src/features';
=======
import {
    CROSS_CHAIN_TRADE_TYPE,
    SwapTransactionOptions,
    TRADE_TYPE,
    TradeType
} from 'src/features';
import { CrossChainTrade } from '@rsdk-features/cross-chain/providers/common/cross-chain-trade';
>>>>>>> a0d2f9f2
import { TransactionRequest } from '@ethersproject/providers';
import { BlockchainsInfo, PriceTokenAmount, Web3Public, Web3Pure } from 'src/core';
import { Injector } from '@rsdk-core/sdk/injector';
import { SYMBIOSIS_CONTRACT_ADDRESS } from '@rsdk-features/cross-chain/providers/symbiosis-trade-provider/constants/contract-address';
import { SymbiosisCrossChainSupportedBlockchain } from '@rsdk-features/cross-chain/providers/symbiosis-trade-provider/constants/symbiosis-cross-chain-supported-blockchain';
import { ContractParams } from '@rsdk-features/cross-chain/models/contract-params';
import { FailedToCheckForTransactionReceiptError } from 'src/common';
import { GasData } from '@rsdk-features/cross-chain/models/gas-data';
import { EMPTY_ADDRESS } from '@rsdk-core/blockchain/constants/empty-address';
import BigNumber from 'bignumber.js';
<<<<<<< HEAD
import { EncodeCrossChainTrade } from '@features/cross-chain/providers/common/encode-cross-chain-trade';
=======
import { FeeInfo } from 'src/features/cross-chain/providers/common/models/fee';
import { commonCrossChainAbi } from 'src/features/cross-chain/providers/common/constants/common-cross-chain-abi';
>>>>>>> a0d2f9f2

/**
 * Calculated Symbiosis cross chain trade.
 */
export class SymbiosisCrossChainTrade extends EncodeCrossChainTrade {
    /** @internal */
    public readonly transitAmount: BigNumber;

    public readonly feeInfo: FeeInfo;

    /** @internal */
    public static async getGasData(
        from: PriceTokenAmount,
        to: PriceTokenAmount,
        transactionRequest: TransactionRequest
    ): Promise<GasData | null> {
        const fromBlockchain = from.blockchain as SymbiosisCrossChainSupportedBlockchain;
        const walletAddress = Injector.web3Private.address;
        if (!walletAddress) {
            return null;
        }

        try {
            const { contractAddress, contractAbi, methodName, methodArguments, value } =
                await new SymbiosisCrossChainTrade(
                    {
                        from,
                        to,
                        transactionRequest,
                        gasData: null,
                        priceImpact: 0,
                        slippage: 0,
                        feeInfo: {
                            fixedFee: { amount: new BigNumber(0), tokenSymbol: '' },
                            platformFee: { percent: 0, tokenSymbol: '' },
                            cryptoFee: null
                        },
                        transitAmount: new BigNumber(NaN)
                    },
                    EMPTY_ADDRESS
                ).getContractParams();

            const web3Public = Injector.web3PublicService.getWeb3Public(fromBlockchain);
            const [gasLimit, gasPrice] = await Promise.all([
                web3Public.getEstimatedGas(
                    contractAbi,
                    contractAddress,
                    methodName,
                    methodArguments,
                    walletAddress,
                    value
                ),
                new BigNumber(await Injector.gasPriceApi.getGasPrice(from.blockchain))
            ]);

            if (!gasLimit?.isFinite()) {
                return null;
            }

            const increasedGasLimit = Web3Pure.calculateGasMargin(gasLimit, 1.2);
            return {
                gasLimit: increasedGasLimit,
                gasPrice
            };
        } catch (_err) {
            return null;
        }
    }

    public readonly type = CROSS_CHAIN_TRADE_TYPE.SYMBIOSIS;

    public readonly itType: { from: TradeType; to: TradeType };

    public readonly from: PriceTokenAmount;

    public readonly to: PriceTokenAmount;

    public readonly toTokenAmountMin: BigNumber;

    /**
     * Overall price impact, fetched from symbiosis api.
     */
    public readonly priceImpact: number;

    public readonly gasData: GasData | null;

    private readonly transactionRequest: TransactionRequest;

    protected readonly fromWeb3Public: Web3Public;

    private get fromBlockchain(): SymbiosisCrossChainSupportedBlockchain {
        return this.from.blockchain as SymbiosisCrossChainSupportedBlockchain;
    }

    protected get fromContractAddress(): string {
        return SYMBIOSIS_CONTRACT_ADDRESS[this.fromBlockchain].rubicRouter;
    }

    constructor(
        crossChainTrade: {
            from: PriceTokenAmount;
            to: PriceTokenAmount;
            transactionRequest: TransactionRequest;
            gasData: GasData | null;
            priceImpact: number;
            slippage: number;
            feeInfo: FeeInfo;
            transitAmount: BigNumber;
        },
        providerAddress: string
    ) {
        super(providerAddress);

        this.from = crossChainTrade.from;
        this.to = crossChainTrade.to;
        this.transactionRequest = crossChainTrade.transactionRequest;
        this.gasData = crossChainTrade.gasData;
        this.priceImpact = crossChainTrade.priceImpact;
        this.toTokenAmountMin = this.to.tokenAmount.multipliedBy(1 - crossChainTrade.slippage);
        this.feeInfo = crossChainTrade.feeInfo;
        this.priceImpact = crossChainTrade.priceImpact;

        this.transitAmount = crossChainTrade.transitAmount;

        this.itType = {
            from: TRADE_TYPE.ONE_INCH,
            to: TRADE_TYPE.ONE_INCH
        };

        this.fromWeb3Public = Injector.web3PublicService.getWeb3Public(this.from.blockchain);
    }

    protected async checkTradeErrors(): Promise<void | never> {
        this.checkWalletConnected();
        this.checkBlockchainCorrect();

        await this.checkUserBalance();
    }

    public async swap(options: SwapTransactionOptions = {}): Promise<string | never> {
        await this.checkTradeErrors();
        await this.checkAllowanceAndApprove(options);

        const { onConfirm, gasLimit, gasPrice } = options;
        const { contractAddress, contractAbi, methodName, methodArguments, value } =
            await this.getContractParams();

        let transactionHash: string;
        const onTransactionHash = (hash: string) => {
            if (onConfirm) {
                onConfirm(hash);
            }
            transactionHash = hash;
        };

        try {
            await Injector.web3Private.tryExecuteContractMethod(
                contractAddress,
                contractAbi,
                methodName,
                methodArguments,
                { value, onTransactionHash, gas: gasLimit, gasPrice }
            );

            return transactionHash!;
        } catch (err) {
            if (err instanceof FailedToCheckForTransactionReceiptError) {
                return transactionHash!;
            }
            throw err;
        }
    }

    protected async getContractParams(): Promise<ContractParams> {
        const data = await this.transactionRequest.data;
        const toChainId = BlockchainsInfo.getBlockchainByName(this.to.blockchain).id;
        const swapArguments = [
            this.from.address,
            this.from.stringWeiAmount,
            toChainId,
            this.to.address,
            Web3Pure.toWei(this.toTokenAmountMin, this.to.decimals),
            this.walletAddress,
            this.providerAddress,
            SYMBIOSIS_CONTRACT_ADDRESS[this.fromBlockchain].providerRouter
        ];

        const methodArguments: unknown[] = [swapArguments];
        if (!this.from.isNative) {
            methodArguments.push(SYMBIOSIS_CONTRACT_ADDRESS[this.fromBlockchain].providerGateway);
        }
        methodArguments.push(data);

        const sourceValue = this.from.isNative ? this.from.stringWeiAmount : '0';
        const fixedFee = Web3Pure.toWei(this.feeInfo?.fixedFee?.amount || 0);
        const value = new BigNumber(sourceValue).plus(fixedFee).toFixed(0);

        return {
            contractAddress: SYMBIOSIS_CONTRACT_ADDRESS[this.fromBlockchain].rubicRouter,
            contractAbi: commonCrossChainAbi,
            methodName: this.methodName,
            methodArguments,
            value
        };
    }

    public getTradeAmountRatio(): BigNumber {
        return this.transitAmount.dividedBy(this.to.tokenAmount);
    }
}<|MERGE_RESOLUTION|>--- conflicted
+++ resolved
@@ -1,6 +1,3 @@
-<<<<<<< HEAD
-import { CROSS_CHAIN_TRADE_TYPE, SwapTransactionOptions } from 'src/features';
-=======
 import {
     CROSS_CHAIN_TRADE_TYPE,
     SwapTransactionOptions,
@@ -8,7 +5,6 @@
     TradeType
 } from 'src/features';
 import { CrossChainTrade } from '@rsdk-features/cross-chain/providers/common/cross-chain-trade';
->>>>>>> a0d2f9f2
 import { TransactionRequest } from '@ethersproject/providers';
 import { BlockchainsInfo, PriceTokenAmount, Web3Public, Web3Pure } from 'src/core';
 import { Injector } from '@rsdk-core/sdk/injector';
@@ -19,17 +15,13 @@
 import { GasData } from '@rsdk-features/cross-chain/models/gas-data';
 import { EMPTY_ADDRESS } from '@rsdk-core/blockchain/constants/empty-address';
 import BigNumber from 'bignumber.js';
-<<<<<<< HEAD
-import { EncodeCrossChainTrade } from '@features/cross-chain/providers/common/encode-cross-chain-trade';
-=======
 import { FeeInfo } from 'src/features/cross-chain/providers/common/models/fee';
 import { commonCrossChainAbi } from 'src/features/cross-chain/providers/common/constants/common-cross-chain-abi';
->>>>>>> a0d2f9f2
 
 /**
  * Calculated Symbiosis cross chain trade.
  */
-export class SymbiosisCrossChainTrade extends EncodeCrossChainTrade {
+export class SymbiosisCrossChainTrade extends CrossChainTrade {
     /** @internal */
     public readonly transitAmount: BigNumber;
 
