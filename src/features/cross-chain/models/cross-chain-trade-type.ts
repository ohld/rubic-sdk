export const CROSS_CHAIN_TRADE_TYPE = {
    RUBIC: 'RUBIC',
    CELER: 'CELER',
    SYMBIOSIS: 'SYMBIOSIS',
    LIFI: 'LIFI',
    DEBRIDGE: 'DEBRIDGE',
<<<<<<< HEAD
    RANGO: 'RANGO'
=======
    VIA: 'VIA'
>>>>>>> d3c78b07
} as const;

export type CrossChainTradeType = keyof typeof CROSS_CHAIN_TRADE_TYPE;<|MERGE_RESOLUTION|>--- conflicted
+++ resolved
@@ -4,11 +4,8 @@
     SYMBIOSIS: 'SYMBIOSIS',
     LIFI: 'LIFI',
     DEBRIDGE: 'DEBRIDGE',
-<<<<<<< HEAD
+    VIA: 'VIA',
     RANGO: 'RANGO'
-=======
-    VIA: 'VIA'
->>>>>>> d3c78b07
 } as const;
 
 export type CrossChainTradeType = keyof typeof CROSS_CHAIN_TRADE_TYPE;