import { BlockchainName } from 'src/core';

/**
 * Data required to obtain status of cross-chain trade.
 */
export interface CrossChainTradeData {
    /**
     * Source blockchain.
     */
    fromBlockchain: BlockchainName;

    /**
     * Destination blockchain.
     */
    toBlockchain: BlockchainName;

    /**
     * Trade timestamp.
     */
    txTimestamp: number;

    /**
     * Source transaction hash.
     */
    srcTxHash: string;

    /**
     * Li-fi bridge type.
     */
    lifiBridgeType?: string;

    /**
<<<<<<< HEAD
     * Rango request id
     */
    rangoRequestId?: string;
=======
     * Via action uuid.
     */
    viaUuid?: string;
>>>>>>> d3c78b07
}<|MERGE_RESOLUTION|>--- conflicted
+++ resolved
@@ -30,13 +30,12 @@
     lifiBridgeType?: string;
 
     /**
-<<<<<<< HEAD
+     * Via action uuid.
+     */
+    viaUuid?: string;
+
+    /**
      * Rango request id
      */
     rangoRequestId?: string;
-=======
-     * Via action uuid.
-     */
-    viaUuid?: string;
->>>>>>> d3c78b07
 }