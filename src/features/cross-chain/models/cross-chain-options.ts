--- conflicted
+++ resolved
@@ -41,15 +41,14 @@
     fromAddress?: string;
 
     /**
-<<<<<<< HEAD
+     * Timeout for each cross chain provider. Calculation for provider is cancelled, after timeout is passed.
+     */
+    readonly timeout?: number;
+
+    /**
      * Receiver address, otherwise connected wallet is used (necessary for Rango).
      */
     toAddress?: string;
-=======
-     * Timeout for each cross chain provider. Calculation for provider is cancelled, after timeout is passed.
-     */
-    readonly timeout?: number;
->>>>>>> d3c78b07
 }
 
 export type RequiredCrossChainOptions = MarkRequired<
@@ -60,4 +59,5 @@
     | 'deadline'
     | 'providerAddress'
     | 'timeout'
+    | 'toAddress'
 >;