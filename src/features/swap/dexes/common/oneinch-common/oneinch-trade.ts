import { oneinchApiParams } from '@features/swap/dexes/common/oneinch-common/constants';
import { OneinchSwapResponse } from '@features/swap/dexes/common/oneinch-common/models/oneinch-swap-response';
import { getOneinchApiBaseUrl } from '@features/swap/dexes/common/oneinch-common/utils';
import { createTokenNativeAddressProxy } from '@features/swap/dexes/common/utils/token-native-address-proxy';
import { InstantTrade } from '@features/swap/instant-trade';
import { Injector } from '@core/sdk/injector';
import BigNumber from 'bignumber.js';
<<<<<<< HEAD
import { BLOCKCHAIN_NAME } from 'src/core/blockchain/models/BLOCKCHAIN_NAME';
=======
import { Cache } from 'src/common';
import { BLOCKCHAIN_NAME } from 'src/core';
>>>>>>> b1ddbd48
import { TRADE_TYPE, TradeType } from 'src/features/swap/models/trade-type';
import { TransactionReceipt } from 'web3-eth';
import { RubicSdkError } from '@common/errors/rubic-sdk.error';
import { InsufficientFundsOneinchError } from '@common/errors/swap/insufficient-funds-oneinch.error';
import { blockchains } from '@core/blockchain/constants/blockchains';
import { SwapTransactionOptions } from '@features/swap/models/swap-transaction-options';
import { PriceTokenAmount } from '@core/blockchain/tokens/price-token-amount';
import { GasFeeInfo } from '@features/swap/models/gas-fee-info';
import { Token } from '@core/blockchain/tokens/token';
import { TransactionConfig } from 'web3-core';
import { LowSlippageError } from '@common/errors/swap/low-slippage.error';
import { EncodeFromAddressTransactionOptions } from '@features/swap/models/encode-transaction-options';
import { OptionsGasParams, TransactionGasParams } from '@features/swap/models/gas-params';

type OneinchTradeStruct = {
    contractAddress: string;
    from: PriceTokenAmount;
    to: PriceTokenAmount;
    slippageTolerance: number;
    disableMultihops: boolean;
    path: ReadonlyArray<Token>;
    gasFeeInfo?: GasFeeInfo | null;
};

export class OneinchTrade extends InstantTrade {
    private static readonly oneInchTradeTypes = {
        [BLOCKCHAIN_NAME.ETHEREUM]: TRADE_TYPE.ONE_INCH_ETHEREUM,
        [BLOCKCHAIN_NAME.BINANCE_SMART_CHAIN]: TRADE_TYPE.ONE_INCH_BSC,
        [BLOCKCHAIN_NAME.POLYGON]: TRADE_TYPE.ONE_INCH_POLYGON
    } as const;

    public static async checkIfNeedApproveAndThrowError(
        from: PriceTokenAmount
    ): Promise<void | never> {
        const needApprove = await new OneinchTrade({
            from
        } as OneinchTradeStruct).needApprove();
        if (needApprove) {
            throw new Error('need approve');
        }
    }

    private readonly httpClient = Injector.httpClient;

    protected readonly contractAddress: string;

    public readonly from: PriceTokenAmount;

    public readonly to: PriceTokenAmount;

    private readonly nativeSupportedFrom: PriceTokenAmount;

    public readonly nativeSupportedTo: PriceTokenAmount;

    public gasFeeInfo: GasFeeInfo | null;

    public slippageTolerance: number;

    private readonly disableMultihops: boolean;

    public readonly path: ReadonlyArray<Token>;

    public get type(): TradeType {
        return OneinchTrade.oneInchTradeTypes[
            this.from.blockchain as keyof typeof OneinchTrade.oneInchTradeTypes
        ];
    }

    @Cache
    private get apiBaseUrl(): string {
        return getOneinchApiBaseUrl(this.from.blockchain);
    }

    constructor(oneinchTradeStruct: OneinchTradeStruct) {
        super(oneinchTradeStruct.from.blockchain);

        this.contractAddress = oneinchTradeStruct.contractAddress;
        this.from = oneinchTradeStruct.from;
        this.to = oneinchTradeStruct.to;
        this.nativeSupportedFrom = createTokenNativeAddressProxy(
            oneinchTradeStruct.from,
            oneinchApiParams.nativeAddress
        );
        this.nativeSupportedTo = createTokenNativeAddressProxy(
            oneinchTradeStruct.to,
            oneinchApiParams.nativeAddress
        );
        this.gasFeeInfo = oneinchTradeStruct.gasFeeInfo || null;
        this.slippageTolerance = oneinchTradeStruct.slippageTolerance;
        this.disableMultihops = oneinchTradeStruct.disableMultihops;
        this.path = oneinchTradeStruct.path;
    }

    public async needApprove(): Promise<boolean> {
        this.checkWalletConnected();

        if (this.nativeSupportedFrom.isNative) {
            return false;
        }

        const response = await this.httpClient.get<{
            allowance: string;
        }>(`${this.apiBaseUrl}/approve/allowance`, {
            params: {
                tokenAddress: this.nativeSupportedFrom.address,
                walletAddress: this.walletAddress
            }
        });
        const allowance = new BigNumber(response.allowance);
        return allowance.lt(this.nativeSupportedFrom.weiAmount);
    }

    public async swap(options: SwapTransactionOptions = {}): Promise<TransactionReceipt> {
        await this.checkWalletState();

        await this.checkAllowanceAndApprove(options);

        try {
            const apiTradeData = await this.getTradeData();
            const { gas, gasPrice } = this.getGasParamsFromApiTradeData(options, apiTradeData);

            const transactionOptions = {
                onTransactionHash: options.onConfirm,
                data: apiTradeData.tx.data,
                gas,
                gasPrice
            };

            return Injector.web3Private.trySendTransaction(
                apiTradeData.tx.to,
                this.nativeSupportedFrom.isNative ? this.nativeSupportedFrom.stringWeiAmount : '0',
                transactionOptions
            );
        } catch (err) {
            this.specifyError(err);
            throw new RubicSdkError(err.message || err.toString());
        }
    }

    public async encode(options: EncodeFromAddressTransactionOptions): Promise<TransactionConfig> {
        try {
            const apiTradeData = await this.getTradeData(options.fromAddress);
            const { gas, gasPrice } = this.getGasParamsFromApiTradeData(options, apiTradeData);

            return {
                ...apiTradeData.tx,
                gas,
                gasPrice
            };
        } catch (err) {
            this.specifyError(err);
            throw new RubicSdkError(err.message || err.toString());
        }
    }

    private getTradeData(fromAddress?: string): Promise<OneinchSwapResponse> {
        const swapRequest = {
            params: {
                fromTokenAddress: this.nativeSupportedFrom.address,
                toTokenAddress: this.nativeSupportedTo.address,
                amount: this.nativeSupportedFrom.stringWeiAmount,
                slippage: (this.slippageTolerance * 100).toString(),
                fromAddress: fromAddress || this.walletAddress,
                ...(this.disableMultihops && { mainRouteParts: '1' })
            }
        };

        return this.httpClient.get<OneinchSwapResponse>(`${this.apiBaseUrl}/swap`, swapRequest);
    }

    private getGasParamsFromApiTradeData(
        options: OptionsGasParams,
        apiTradeData: OneinchSwapResponse
    ): TransactionGasParams {
        return this.getGasParams({
            gasLimit: options.gasLimit || apiTradeData.tx.gas.toString(),
            gasPrice: options.gasPrice || apiTradeData.tx.gasPrice
        });
    }

    private specifyError(err: {
        error?: {
            message?: string;
            description?: string;
        };
    }): void | never {
        if (err.error) {
            if (err.error.message?.includes('cannot estimate')) {
                const nativeToken = blockchains.find(
                    el => el.name === this.nativeSupportedFrom.blockchain
                )!.nativeCoin.symbol;
                const message = `1inch sets increased costs on gas fee. For transaction enter less ${nativeToken} amount or top up your ${nativeToken} balance.`;
                throw new RubicSdkError(message);
            }
            if (err.error.message?.includes('insufficient funds for transfer')) {
                throw new InsufficientFundsOneinchError();
            }
            if (err.error.description?.includes('cannot estimate')) {
                throw new LowSlippageError();
            }
        }
    }
}<|MERGE_RESOLUTION|>--- conflicted
+++ resolved
@@ -5,12 +5,8 @@
 import { InstantTrade } from '@features/swap/instant-trade';
 import { Injector } from '@core/sdk/injector';
 import BigNumber from 'bignumber.js';
-<<<<<<< HEAD
+import { Cache } from 'src/common';
 import { BLOCKCHAIN_NAME } from 'src/core/blockchain/models/BLOCKCHAIN_NAME';
-=======
-import { Cache } from 'src/common';
-import { BLOCKCHAIN_NAME } from 'src/core';
->>>>>>> b1ddbd48
 import { TRADE_TYPE, TradeType } from 'src/features/swap/models/trade-type';
 import { TransactionReceipt } from 'web3-eth';
 import { RubicSdkError } from '@common/errors/rubic-sdk.error';
