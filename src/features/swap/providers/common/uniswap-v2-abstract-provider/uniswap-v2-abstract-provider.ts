import { BLOCKCHAIN_NAME } from '@core/blockchain/models/BLOCKCHAIN_NAME';
import { PriceToken } from '@core/blockchain/tokens/price-token';
import { PriceTokenAmount } from '@core/blockchain/tokens/price-token-amount';
import { Injector } from '@core/sdk/injector';
<<<<<<< HEAD
import { GasPriceInfo } from '@features/swap/models/gas-price-info';
import { UniswapV2AbstractTrade } from '@features/swap/trades/common/uniswap-v2/uniswap-v2-abstract-trade';
import BigNumber from 'bignumber.js';
import { Web3Public } from 'src/core/blockchain/web3-public/web3-public';
import { SwapOptions } from 'src/features/swap/models/swap-options';
import { InsufficientLiquidityError } from '@common/errors/swap/insufficient-liquidity-error';
import { SwapTransactionOptionsWithGasLimit } from 'src/features/swap/models/swap-transaction-options';
=======
import { FeeInfo } from '@features/swap/models/fee-info';
import { GasPriceInfo } from '@features/swap/models/gas-price-info';
import { SwapCalculationOptions } from '@features/swap/models/swap-calculation-options';
import { UniswapCalculatedInfo } from '@features/swap/providers/common/uniswap-v2-abstract-provider/models/uniswap-calculated-info';
import { UniswapV2ProviderConfiguration } from '@features/swap/providers/common/uniswap-v2-abstract-provider/models/uniswap-v2-provider-configuration';
import { UniswapV2TradeClass } from '@features/swap/providers/common/uniswap-v2-abstract-provider/models/uniswap-v2-trade-class';
import { PathFactory } from '@features/swap/providers/common/uniswap-v2-abstract-provider/path-factory';
import { InstantTradeProvider } from '@features/swap/providers/instant-trade-provider';
import { UniswapV2AbstractTrade } from '@features/swap/trades/common/uniswap-v2/uniswap-v2-abstract-trade';
import BigNumber from 'bignumber.js';
>>>>>>> 3e815e27
import { Token } from '@core/blockchain/tokens/token';
import { Web3Pure } from '@core/blockchain/web3-pure/web3-pure';
import { InternalUniswapV2Trade } from '@features/swap/providers/common/uniswap-v2-abstract-provider/models/uniswap-v2-trade';
import { GasCalculationMethod } from '@features/swap/providers/common/uniswap-v2-abstract-provider/models/gas-calculation-method';
import { SWAP_METHOD } from '@features/swap/providers/common/uniswap-v2-abstract-provider/constants/SWAP_METHOD';
import { defaultEstimatedGas } from '@features/swap/providers/common/uniswap-v2-abstract-provider/constants/default-estimated-gas';
import { CreateTradeMethod } from '@features/swap/providers/common/uniswap-v2-abstract-provider/models/create-trade-method';
import { UniswapRoute } from '@features/swap/providers/common/uniswap-v2-abstract-provider/models/uniswap-route';
import { defaultUniswapV2Abi } from '@features/swap/providers/common/uniswap-v2-abstract-provider/constants/uniswap-v2-abi';
import {
    UniswapCalculatedInfo,
    UniswapCalculatedInfoWithProfit
} from '@features/swap/providers/common/uniswap-v2-abstract-provider/models/uniswap-calculated-info';
import { createTokenWethAbleProxy } from '@features/swap/providers/common/utils/weth';

export abstract class UniswapV2AbstractProvider<
    T extends UniswapV2AbstractTrade
> extends InstantTradeProvider {
    public abstract readonly InstantTradeClass: UniswapV2TradeClass<T>;

    public abstract readonly providerSettings: UniswapV2ProviderConfiguration;

<<<<<<< HEAD
    protected readonly contractAbi = defaultUniswapV2Abi;

    private readonly defaultEstimateGas = defaultEstimatedGas;
=======
    protected readonly defaultOptions: SwapCalculationOptions = {
        gasCalculation: 'calculate',
        disableMultihops: false,
        deadlineMinutes: 20,
        slippageTolerance: 0.05
    };
>>>>>>> 3e815e27

    private readonly GAS_MARGIN = 1.2;

    private readonly web3PublicService = Injector.web3PublicService;

    private readonly coingeckoApi = Injector.coingeckoApi;

    public async calculate(
        from: PriceTokenAmount,
        to: PriceToken
    ): Promise<UniswapV2AbstractTrade> {
        return this.calculateDifficultTrade(from, to, 'input');
    }

    public async calculateDifficultTrade(
        from: PriceTokenAmount,
        to: PriceToken,
        exact: 'input' | 'output',
        options?: Partial<SwapCalculationOptions>
    ): Promise<UniswapV2AbstractTrade> {
        const fullOptions: SwapCalculationOptions = { ...this.defaultOptions, ...options };

        const fromProxy = this.createTokenWETHAbleProxy(from);
        const toProxy = this.createTokenWETHAbleProxy(to);

        let gasPriceInfo: Partial<GasPriceInfo> = {};
        if (fullOptions.gasCalculation !== 'disabled') {
            gasPriceInfo = await this.getGasInfo(from.blockchain);
        }

        const { route, estimatedGas } = await this.getAmountAndPath(
            fromProxy,
            toProxy,
            exact,
            fullOptions,
            gasPriceInfo.gasPriceInUsd
        );

        const instantTrade: UniswapV2AbstractTrade = new this.InstantTradeClass({
            from,
            to: new PriceTokenAmount({ ...to.asStruct, weiAmount: route.outputAbsoluteAmount }),
            exact,
            path: route.path,
            deadlineMinutes: fullOptions.deadlineMinutes,
            slippageTolerance: fullOptions.slippageTolerance
        });

        if (fullOptions.gasCalculation === 'disabled') {
            return instantTrade;
        }

        instantTrade.feeInfo = this.getFeeInfo(estimatedGas, gasPriceInfo);
        return instantTrade;
    }

    private async getAmountAndPath(
        from: PriceTokenAmount,
        to: PriceToken,
        exact: 'input' | 'output',
        options: SwapCalculationOptions,
        gasPriceInUsd: BigNumber | undefined
    ): Promise<UniswapCalculatedInfo> {
        const pathFactory = new PathFactory(this, { from, to, exact, options });
        return pathFactory.getAmountAndPath(gasPriceInUsd);
    }

<<<<<<< HEAD
    private async getGasPriceInfo(blockchain: BLOCKCHAIN_NAME): Promise<GasPriceInfo> {
=======
    private createTokenWETHAbleProxy<T extends Token>(token: T): T {
        const wethAbleAddress = token.isNative ? this.providerSettings.wethAddress : token.address;
        return new Proxy<T>(token, {
            get: (target, key) => {
                if (!(key in target)) {
                    return undefined;
                }
                if (key === 'address') {
                    return wethAbleAddress;
                }
                return target[key as keyof T];
            }
        });
    }

    private async getGasInfo(blockchain: BLOCKCHAIN_NAME): Promise<GasPriceInfo> {
>>>>>>> 3e815e27
        const gasPrice = await this.web3PublicService.getWeb3Public(blockchain).getGasPrice();
        const gasPriceInEth = Web3Pure.fromWei(gasPrice);
        const nativeCoinPrice = await this.coingeckoApi.getNativeCoinPrice(blockchain);
        const gasPriceInUsd = gasPriceInEth.multipliedBy(nativeCoinPrice);
        return {
            gasPrice: new BigNumber(gasPrice),
            gasPriceInEth,
            gasPriceInUsd
        };
    }

<<<<<<< HEAD
    public async calculateTrade(
        from: PriceTokenAmount,
        to: PriceToken,
        exact: 'input' | 'output',
        options: SwapOptions = {
            gasCalculation: 'calculate',
            disableMultihops: false,
            deadline: 1200000, // 20 min
            slippageTolerance: 0.05
        }
    ): Promise<UniswapV2AbstractTrade> {
        const fromProxy = createTokenWethAbleProxy(from, this.wethAddress);
        const toProxy = createTokenWethAbleProxy(to, this.wethAddress);

        let gasPriceInfo: Partial<GasPriceInfo> = {};
        if (options.gasCalculation !== 'disabled') {
            gasPriceInfo = await this.getGasPriceInfo(from.blockchain);
        }

        const { route, estimatedGas } = await this.getAmountAndPath(fromProxy, toProxy, exact, {
            ...options,
            gasCalculationMethodName,
            gasPriceInUsd
        });

        const instantTrade: Uniswapv2InstantTrade = {
            from: {
                token: fromToken,
                amount: fromAmount
            },
            to: {
                token: toToken,
                amount: Web3Public.fromWei(route.outputAbsoluteAmount, toToken.decimals)
            },
            gasInfo: null,
            path: route.path,
            deadline: options.deadline,
            slippageTolerance: options.slippageTolerance,
            exact
        };

        if (options.gasCalculation === 'disabled') {
            return instantTrade;
        }

        const gasLimit = Web3Pure.calculateGasMargin(estimatedGas, this.GAS_MARGIN);
        const gasFeeInEth = gasPriceInfo.gasPriceInEth!.multipliedBy(gasLimit);
        const gasFeeInUsd = gasPriceInfo.gasPriceInUsd!.multipliedBy(gasLimit);

        return {
            ...instantTrade,
            gasFeeInfo: {
                gasLimit,
                gasPrice: gasPriceInfo.gasPrice,
                gasFeeInUsd,
                gasFeeInEth
            }
        };
    }

    private async getAmountAndPath(
        from: PriceTokenAmount,
        to: PriceToken,
        exact: 'input' | 'output',
        gasPriceInUsd: BigNumber | undefined,
        options: SwapOptions
    ): Promise<UniswapCalculatedInfo> {
        const web3Public = this.web3PublicService.getWeb3Public(from.blockchain);
        const routes = (
            await this.getAllRoutes(
                from.address,
                to.address,
                from.stringWeiAmount,
                options.disableMultihops ? 0 : this.maxTransitTokens,
                exact === 'output' ? 'getAmountsOut' : 'getAmountsIn'
            )
        ).sort((a, b) => (b.outputAbsoluteAmount.gt(a.outputAbsoluteAmount) ? 1 : -1));
        if (routes.length === 0) {
            throw new InsufficientLiquidityError();
        }

        if (options.gasCalculation === 'disabled') {
            return {
                route: routes[0]
            };
        }

        const gasRequests = routes.map(route => {
            const trade: UniswapV2AbstractTrade = new this.InstantTradeClass({
                from,
                to: new PriceTokenAmount({ ...to.asStruct, weiAmount: route.outputAbsoluteAmount }),
                path: route.path,
                exact,
                gasInfo: null,
                ...(options.deadline && { deadlineMinutes: options.deadline }),
                ...(options.slippageTolerance && { slippageTolerance: options.slippageTolerance })
            });

            return trade.getEstimatedGasCallData();
        });

        const gasLimits = gasRequests.map(item => item.defaultGasLimit);

        if (this.walletAddress) {
            const estimatedGasLimits = await web3Public.batchEstimatedGas(
                this.contractAbi,
                this.contractAddress,
                this.walletAddress,
                gasRequests.map(item => item.callData)
            );
            estimatedGasLimits.forEach((elem, index) => {
                if (elem?.isFinite()) {
                    gasLimits[index] = elem;
                }
            });
        }

        if (
            options.gasCalculation === 'rubicOptimisation' &&
            to.price?.isFinite() &&
            gasPriceInUsd &&
            this.walletAddress
        ) {
            const routesWithProfit: UniswapCalculatedInfoWithProfit[] = routes.map(
                (route, index) => {
                    const estimatedGas = gasLimits[index];
                    const gasFeeInUsd = estimatedGas.multipliedBy(gasPriceInUsd);
                    const profit = Web3Pure.fromWei(route.outputAbsoluteAmount, to.decimals)
                        .multipliedBy(to.price)
                        .multipliedBy(exact === 'output' ? 1 : -1)
                        .minus(gasFeeInUsd);

                    return {
                        route,
                        estimatedGas,
                        profit
                    };
                }
            );

            const sortedByProfitRoutes = routesWithProfit.sort((a, b) =>
                b.profit.minus(a.profit).gt(0) ? 1 : -1
            );

            return sortedByProfitRoutes[0];
=======
    private getFeeInfo(
        estimatedGas: BigNumber | undefined,
        gasInfo: Partial<GasPriceInfo>
    ): FeeInfo {
        const gasLimit = estimatedGas
            ? Web3Pure.calculateGasMargin(estimatedGas, this.GAS_MARGIN)
            : undefined;

        if (!gasLimit) {
            return { gasPrice: gasInfo.gasPrice };
>>>>>>> 3e815e27
        }
        const gasFeeInEth = gasInfo.gasPriceInEth?.multipliedBy(gasLimit);
        const gasFeeInUsd = gasInfo.gasPriceInUsd?.multipliedBy(gasLimit);

        return {
            gasLimit: estimatedGas,
            gasPrice: gasInfo.gasPrice,
            gasFeeInEth,
            gasFeeInUsd
        };
<<<<<<< HEAD

        for (let i = 0; i <= maxTransitTokens; i++) {
            recGraphVisitor(initialPath, i);
        }

        const routes: UniswapRoute[] = [];
        await this.web3Public
            .multicallContractMethods<{ amounts: string[] }>(
                this.contractAddress,
                this.contractAbi,
                uniswapMethodName,
                routesMethodArguments
            )
            .then(responses => {
                responses.forEach((response, index) => {
                    if (!response.success || !response.output) {
                        return;
                    }
                    const { amounts } = response.output;
                    const amount = new BigNumber(
                        uniswapMethodName === 'getAmountsOut'
                            ? amounts[amounts.length - 1]
                            : amounts[0]
                    );
                    const path = routesPaths[index];
                    routes.push({
                        outputAbsoluteAmount: amount,
                        path
                    });
                });
            })
            .catch(err => {
                console.debug(err);
            });

        return routes;
    }

    public async getFromAmount(
        fromToken: Token,
        toToken: Token,
        toAmount: BigNumber
    ): Promise<BigNumber> {
        const fromTokenAddress = Web3Pure.isNativeAddress(fromToken.address)
            ? this.wethAddress
            : fromToken.address;
        const toTokenAddress = Web3Pure.isNativeAddress(toToken.address)
            ? this.wethAddress
            : toToken.address;

        const toAmountAbsolute = Web3Pure.toWei(toAmount, toToken.decimals);

        const routes = (
            await this.getAllRoutes(
                fromTokenAddress,
                toTokenAddress,
                toAmountAbsolute,
                this.maxTransitTokens,
                'getAmountsIn'
            )
        ).sort((a, b) => a.outputAbsoluteAmount.comparedTo(b.outputAbsoluteAmount));
        return routes[0]?.outputAbsoluteAmount;
=======
>>>>>>> 3e815e27
    }
}<|MERGE_RESOLUTION|>--- conflicted
+++ resolved
@@ -2,26 +2,19 @@
 import { PriceToken } from '@core/blockchain/tokens/price-token';
 import { PriceTokenAmount } from '@core/blockchain/tokens/price-token-amount';
 import { Injector } from '@core/sdk/injector';
-<<<<<<< HEAD
 import { GasPriceInfo } from '@features/swap/models/gas-price-info';
+import { FeeInfo } from '@features/swap/models/fee-info';
+import { SwapCalculationOptions } from '@features/swap/models/swap-calculation-options';
+import { UniswapV2ProviderConfiguration } from '@features/swap/providers/common/uniswap-v2-abstract-provider/models/uniswap-v2-provider-configuration';
+import { UniswapV2TradeClass } from '@features/swap/providers/common/uniswap-v2-abstract-provider/models/uniswap-v2-trade-class';
+import { PathFactory } from '@features/swap/providers/common/uniswap-v2-abstract-provider/path-factory';
+import { InstantTradeProvider } from '@features/swap/providers/instant-trade-provider';
 import { UniswapV2AbstractTrade } from '@features/swap/trades/common/uniswap-v2/uniswap-v2-abstract-trade';
 import BigNumber from 'bignumber.js';
 import { Web3Public } from 'src/core/blockchain/web3-public/web3-public';
 import { SwapOptions } from 'src/features/swap/models/swap-options';
 import { InsufficientLiquidityError } from '@common/errors/swap/insufficient-liquidity-error';
 import { SwapTransactionOptionsWithGasLimit } from 'src/features/swap/models/swap-transaction-options';
-=======
-import { FeeInfo } from '@features/swap/models/fee-info';
-import { GasPriceInfo } from '@features/swap/models/gas-price-info';
-import { SwapCalculationOptions } from '@features/swap/models/swap-calculation-options';
-import { UniswapCalculatedInfo } from '@features/swap/providers/common/uniswap-v2-abstract-provider/models/uniswap-calculated-info';
-import { UniswapV2ProviderConfiguration } from '@features/swap/providers/common/uniswap-v2-abstract-provider/models/uniswap-v2-provider-configuration';
-import { UniswapV2TradeClass } from '@features/swap/providers/common/uniswap-v2-abstract-provider/models/uniswap-v2-trade-class';
-import { PathFactory } from '@features/swap/providers/common/uniswap-v2-abstract-provider/path-factory';
-import { InstantTradeProvider } from '@features/swap/providers/instant-trade-provider';
-import { UniswapV2AbstractTrade } from '@features/swap/trades/common/uniswap-v2/uniswap-v2-abstract-trade';
-import BigNumber from 'bignumber.js';
->>>>>>> 3e815e27
 import { Token } from '@core/blockchain/tokens/token';
 import { Web3Pure } from '@core/blockchain/web3-pure/web3-pure';
 import { InternalUniswapV2Trade } from '@features/swap/providers/common/uniswap-v2-abstract-provider/models/uniswap-v2-trade';
@@ -44,18 +37,12 @@
 
     public abstract readonly providerSettings: UniswapV2ProviderConfiguration;
 
-<<<<<<< HEAD
-    protected readonly contractAbi = defaultUniswapV2Abi;
-
-    private readonly defaultEstimateGas = defaultEstimatedGas;
-=======
     protected readonly defaultOptions: SwapCalculationOptions = {
         gasCalculation: 'calculate',
         disableMultihops: false,
         deadlineMinutes: 20,
         slippageTolerance: 0.05
     };
->>>>>>> 3e815e27
 
     private readonly GAS_MARGIN = 1.2;
 
@@ -122,26 +109,7 @@
         return pathFactory.getAmountAndPath(gasPriceInUsd);
     }
 
-<<<<<<< HEAD
     private async getGasPriceInfo(blockchain: BLOCKCHAIN_NAME): Promise<GasPriceInfo> {
-=======
-    private createTokenWETHAbleProxy<T extends Token>(token: T): T {
-        const wethAbleAddress = token.isNative ? this.providerSettings.wethAddress : token.address;
-        return new Proxy<T>(token, {
-            get: (target, key) => {
-                if (!(key in target)) {
-                    return undefined;
-                }
-                if (key === 'address') {
-                    return wethAbleAddress;
-                }
-                return target[key as keyof T];
-            }
-        });
-    }
-
-    private async getGasInfo(blockchain: BLOCKCHAIN_NAME): Promise<GasPriceInfo> {
->>>>>>> 3e815e27
         const gasPrice = await this.web3PublicService.getWeb3Public(blockchain).getGasPrice();
         const gasPriceInEth = Web3Pure.fromWei(gasPrice);
         const nativeCoinPrice = await this.coingeckoApi.getNativeCoinPrice(blockchain);
@@ -153,153 +121,6 @@
         };
     }
 
-<<<<<<< HEAD
-    public async calculateTrade(
-        from: PriceTokenAmount,
-        to: PriceToken,
-        exact: 'input' | 'output',
-        options: SwapOptions = {
-            gasCalculation: 'calculate',
-            disableMultihops: false,
-            deadline: 1200000, // 20 min
-            slippageTolerance: 0.05
-        }
-    ): Promise<UniswapV2AbstractTrade> {
-        const fromProxy = createTokenWethAbleProxy(from, this.wethAddress);
-        const toProxy = createTokenWethAbleProxy(to, this.wethAddress);
-
-        let gasPriceInfo: Partial<GasPriceInfo> = {};
-        if (options.gasCalculation !== 'disabled') {
-            gasPriceInfo = await this.getGasPriceInfo(from.blockchain);
-        }
-
-        const { route, estimatedGas } = await this.getAmountAndPath(fromProxy, toProxy, exact, {
-            ...options,
-            gasCalculationMethodName,
-            gasPriceInUsd
-        });
-
-        const instantTrade: Uniswapv2InstantTrade = {
-            from: {
-                token: fromToken,
-                amount: fromAmount
-            },
-            to: {
-                token: toToken,
-                amount: Web3Public.fromWei(route.outputAbsoluteAmount, toToken.decimals)
-            },
-            gasInfo: null,
-            path: route.path,
-            deadline: options.deadline,
-            slippageTolerance: options.slippageTolerance,
-            exact
-        };
-
-        if (options.gasCalculation === 'disabled') {
-            return instantTrade;
-        }
-
-        const gasLimit = Web3Pure.calculateGasMargin(estimatedGas, this.GAS_MARGIN);
-        const gasFeeInEth = gasPriceInfo.gasPriceInEth!.multipliedBy(gasLimit);
-        const gasFeeInUsd = gasPriceInfo.gasPriceInUsd!.multipliedBy(gasLimit);
-
-        return {
-            ...instantTrade,
-            gasFeeInfo: {
-                gasLimit,
-                gasPrice: gasPriceInfo.gasPrice,
-                gasFeeInUsd,
-                gasFeeInEth
-            }
-        };
-    }
-
-    private async getAmountAndPath(
-        from: PriceTokenAmount,
-        to: PriceToken,
-        exact: 'input' | 'output',
-        gasPriceInUsd: BigNumber | undefined,
-        options: SwapOptions
-    ): Promise<UniswapCalculatedInfo> {
-        const web3Public = this.web3PublicService.getWeb3Public(from.blockchain);
-        const routes = (
-            await this.getAllRoutes(
-                from.address,
-                to.address,
-                from.stringWeiAmount,
-                options.disableMultihops ? 0 : this.maxTransitTokens,
-                exact === 'output' ? 'getAmountsOut' : 'getAmountsIn'
-            )
-        ).sort((a, b) => (b.outputAbsoluteAmount.gt(a.outputAbsoluteAmount) ? 1 : -1));
-        if (routes.length === 0) {
-            throw new InsufficientLiquidityError();
-        }
-
-        if (options.gasCalculation === 'disabled') {
-            return {
-                route: routes[0]
-            };
-        }
-
-        const gasRequests = routes.map(route => {
-            const trade: UniswapV2AbstractTrade = new this.InstantTradeClass({
-                from,
-                to: new PriceTokenAmount({ ...to.asStruct, weiAmount: route.outputAbsoluteAmount }),
-                path: route.path,
-                exact,
-                gasInfo: null,
-                ...(options.deadline && { deadlineMinutes: options.deadline }),
-                ...(options.slippageTolerance && { slippageTolerance: options.slippageTolerance })
-            });
-
-            return trade.getEstimatedGasCallData();
-        });
-
-        const gasLimits = gasRequests.map(item => item.defaultGasLimit);
-
-        if (this.walletAddress) {
-            const estimatedGasLimits = await web3Public.batchEstimatedGas(
-                this.contractAbi,
-                this.contractAddress,
-                this.walletAddress,
-                gasRequests.map(item => item.callData)
-            );
-            estimatedGasLimits.forEach((elem, index) => {
-                if (elem?.isFinite()) {
-                    gasLimits[index] = elem;
-                }
-            });
-        }
-
-        if (
-            options.gasCalculation === 'rubicOptimisation' &&
-            to.price?.isFinite() &&
-            gasPriceInUsd &&
-            this.walletAddress
-        ) {
-            const routesWithProfit: UniswapCalculatedInfoWithProfit[] = routes.map(
-                (route, index) => {
-                    const estimatedGas = gasLimits[index];
-                    const gasFeeInUsd = estimatedGas.multipliedBy(gasPriceInUsd);
-                    const profit = Web3Pure.fromWei(route.outputAbsoluteAmount, to.decimals)
-                        .multipliedBy(to.price)
-                        .multipliedBy(exact === 'output' ? 1 : -1)
-                        .minus(gasFeeInUsd);
-
-                    return {
-                        route,
-                        estimatedGas,
-                        profit
-                    };
-                }
-            );
-
-            const sortedByProfitRoutes = routesWithProfit.sort((a, b) =>
-                b.profit.minus(a.profit).gt(0) ? 1 : -1
-            );
-
-            return sortedByProfitRoutes[0];
-=======
     private getFeeInfo(
         estimatedGas: BigNumber | undefined,
         gasInfo: Partial<GasPriceInfo>
@@ -310,7 +131,6 @@
 
         if (!gasLimit) {
             return { gasPrice: gasInfo.gasPrice };
->>>>>>> 3e815e27
         }
         const gasFeeInEth = gasInfo.gasPriceInEth?.multipliedBy(gasLimit);
         const gasFeeInUsd = gasInfo.gasPriceInUsd?.multipliedBy(gasLimit);
@@ -321,70 +141,5 @@
             gasFeeInEth,
             gasFeeInUsd
         };
-<<<<<<< HEAD
-
-        for (let i = 0; i <= maxTransitTokens; i++) {
-            recGraphVisitor(initialPath, i);
-        }
-
-        const routes: UniswapRoute[] = [];
-        await this.web3Public
-            .multicallContractMethods<{ amounts: string[] }>(
-                this.contractAddress,
-                this.contractAbi,
-                uniswapMethodName,
-                routesMethodArguments
-            )
-            .then(responses => {
-                responses.forEach((response, index) => {
-                    if (!response.success || !response.output) {
-                        return;
-                    }
-                    const { amounts } = response.output;
-                    const amount = new BigNumber(
-                        uniswapMethodName === 'getAmountsOut'
-                            ? amounts[amounts.length - 1]
-                            : amounts[0]
-                    );
-                    const path = routesPaths[index];
-                    routes.push({
-                        outputAbsoluteAmount: amount,
-                        path
-                    });
-                });
-            })
-            .catch(err => {
-                console.debug(err);
-            });
-
-        return routes;
-    }
-
-    public async getFromAmount(
-        fromToken: Token,
-        toToken: Token,
-        toAmount: BigNumber
-    ): Promise<BigNumber> {
-        const fromTokenAddress = Web3Pure.isNativeAddress(fromToken.address)
-            ? this.wethAddress
-            : fromToken.address;
-        const toTokenAddress = Web3Pure.isNativeAddress(toToken.address)
-            ? this.wethAddress
-            : toToken.address;
-
-        const toAmountAbsolute = Web3Pure.toWei(toAmount, toToken.decimals);
-
-        const routes = (
-            await this.getAllRoutes(
-                fromTokenAddress,
-                toTokenAddress,
-                toAmountAbsolute,
-                this.maxTransitTokens,
-                'getAmountsIn'
-            )
-        ).sort((a, b) => a.outputAbsoluteAmount.comparedTo(b.outputAbsoluteAmount));
-        return routes[0]?.outputAbsoluteAmount;
-=======
->>>>>>> 3e815e27
     }
 }