--- conflicted
+++ resolved
@@ -12,11 +12,7 @@
 import BigNumber from 'bignumber.js';
 import { Web3Public } from 'src/core/blockchain/web3-public/web3-public';
 import { SwapOptions } from 'src/features/swap/models/swap-options';
-<<<<<<< HEAD
 import { Uniswapv2InstantTrade } from '@features/swap/trades/instant-trade';
-=======
-
->>>>>>> 89f8ffea
 import { InsufficientLiquidityError } from '@common/errors/swap/insufficient-liquidity-error';
 import { SwapTransactionOptionsWithGasLimit } from 'src/features/swap/models/swap-transaction-options';
 import { Token } from '@core/blockchain/tokens/token';
@@ -156,26 +152,7 @@
         );
     };
 
-<<<<<<< HEAD
     private async getGasInfo(blockchain: BLOCKCHAIN_NAME): Omit<Required<GasInfo>, 'gasLimit'> {
-=======
-    private createTokenWETHAbleProxy<T extends Token>(token: T): T {
-        const wethAbleAddress = token.isNative ? this.wethAddress : token.address;
-        return new Proxy<T>(token, {
-            get: (target, key) => {
-                if (!(key in target)) {
-                    return undefined;
-                }
-                if (key === 'address') {
-                    return wethAbleAddress;
-                }
-                return target[key as keyof T];
-            }
-        });
-    }
-
-    private async getGasInfo(blockchain: BLOCKCHAIN_NAME): Promise<GasInfo> {
->>>>>>> 89f8ffea
         const gasPrice = await this.web3PublicService.getWeb3Public(blockchain).getGasPrice();
         const gasPriceInEth = Web3Pure.fromWei(gasPrice);
         const nativeCoinPrice = await this.coingeckoApi.getNativeCoinPrice(blockchain);
@@ -197,21 +174,6 @@
             deadline: 1200000, // 20 min
             slippageTolerance: 0.05
         }
-<<<<<<< HEAD
-    ): Promise<Uniswapv2InstantTrade> {
-        const { blockchain } = from;
-        const fromClone = createTokenWethAbleProxy(from, this.wethAddress);
-        const toClone = createTokenWethAbleProxy(to, this.wethAddress);
-
-        let gasPrice;
-        let gasPriceInEth: BigNumber | undefined;
-        let gasPriceInUsd: BigNumber | undefined;
-        if (options.shouldCalculateGas) {
-            gasPrice = await this.web3Public.getGasPrice();
-            gasPriceInEth = Web3Public.fromWei(gasPrice);
-            const nativeCoinPrice = await this.tokensService.getNativeCoinPriceInUsd(blockchain);
-            gasPriceInUsd = gasPriceInEth.multipliedBy(nativeCoinPrice);
-=======
     ): Promise<UniswapV2AbstractTrade> {
         const fromProxy = this.createTokenWETHAbleProxy(from);
         const toProxy = this.createTokenWETHAbleProxy(to);
@@ -219,7 +181,6 @@
         let gasInfo: Partial<GasInfo> = {};
         if (options.gasCalculation !== 'disabled') {
             gasInfo = await this.getGasInfo(from.blockchain);
->>>>>>> 89f8ffea
         }
 
         const { route, estimatedGas } = await this.getAmountAndPath(fromProxy, toProxy, exact, {
