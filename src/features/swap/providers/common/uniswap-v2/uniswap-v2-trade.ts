--- conflicted
+++ resolved
@@ -115,14 +115,8 @@
         );
     };
 
-<<<<<<< HEAD
     private createTokensToEthTrade = (options: ItOptions) =>
         this.createAnyToAnyTrade(options, SWAP_METHOD[this.exact].TOKENS_TO_ETH);
-=======
-    private createTokensToEthTrade = (options: ItOptions) => {
-        this.createAnyToAnyTrade(options, SWAP_METHOD[this.exact].TOKENS_TO_ETH);
-    };
->>>>>>> c1dd8279
 
     private createAnyToAnyTrade(
         options: ItOptions & { value?: number },
