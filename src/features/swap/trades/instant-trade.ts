import { RubicSdkError } from '@common/errors/rubic-sdk-error';
import { WalletNotConnectedError } from '@common/errors/swap/wallet-not-connected.error';
import { WrongNetworkError } from '@common/errors/swap/wrong-network.error';
import { BasicTransactionOptions } from '@core/blockchain/models/basic-transaction-options';
import { PriceTokenAmount } from '@core/blockchain/tokens/price-token-amount';
import { Injector } from '@core/sdk/injector';
import { EncodableSwapTransactionOptions } from '@features/swap/models/encodable-swap-transaction-options';
import { GasFeeInfo } from '@features/swap/models/gas-fee-info';
import { SwapTransactionOptions } from '@features/swap/models/swap-transaction-options';
import { TransactionConfig } from 'web3-core';
import { TransactionReceipt } from 'web3-eth';
import { Web3Public } from '@core/blockchain/web3-public/web3-public';
import { BLOCKCHAIN_NAME } from '@core/blockchain/models/BLOCKCHAIN_NAME';

export abstract class InstantTrade {
<<<<<<< HEAD
    public abstract readonly from: PriceTokenAmount;
=======
    public static getContractAddress(): string {
        if (!(this as unknown as { contractAddress: string })?.contractAddress) {
            throw new RubicSdkError('Trying to read abstract class field');
        }

        // see  https://github.com/microsoft/TypeScript/issues/34516
        // @ts-ignore
        const instance = new this();
        return instance.contractAddress;
    }

    public abstract from: PriceTokenAmount;
>>>>>>> 3e815e27

    public abstract readonly to: PriceTokenAmount;

<<<<<<< HEAD
    public abstract readonly gasFeeInfo: GasFeeInfo | null;

    public abstract readonly slippageTolerance: number;

    protected abstract readonly contractAddress: string;

    protected readonly web3Private = Injector.web3Private;

    protected readonly web3Public: Web3Public;

    protected get walletAddress(): string {
        return this.web3Private.address;
    }
=======
    public abstract readonly feeInfo: FeeInfo | null;

    public abstract readonly slippageTolerance: number;

    protected abstract contractAddress: string; // not static because https://github.com/microsoft/TypeScript/issues/34516
>>>>>>> 3e815e27

    public get toTokenAmountMin(): PriceTokenAmount {
        const weiAmountOutMin = this.to.weiAmountMinusSlippage(this.slippageTolerance);
        return new PriceTokenAmount({ ...this.to.asStruct, weiAmount: weiAmountOutMin });
    }

    protected constructor(blockchain: BLOCKCHAIN_NAME) {
        this.web3Public = Injector.web3PublicService.getWeb3Public(blockchain);
    }

    public async needApprove(): Promise<boolean> {
        this.checkWalletConnected();

        if (this.from.isNative) {
            return false;
        }

        const allowance = await this.web3Public.getAllowance(
            this.from.address,
            this.walletAddress,
            this.contractAddress
        );
        return allowance.lt(this.from.weiAmount);
    }

    public async approve(options: BasicTransactionOptions): Promise<TransactionReceipt> {
        const needApprove = await this.needApprove();

        if (!needApprove) {
            throw new RubicSdkError(
                'You should check allowance via `needApprove` method before calling `approve`. Current allowance is enough for swap.'
            );
        }

        this.checkWalletConnected();
        this.checkBlockchainCorrect();

        return this.web3Private.approveTokens(
            this.from.address,
            this.contractAddress,
            'infinity',
            options
        );
    }

    public abstract swap(options: SwapTransactionOptions): Promise<TransactionReceipt>;

    public abstract encode(options: EncodableSwapTransactionOptions): TransactionConfig;

    protected async checkWalletState(): Promise<void> {
        this.checkWalletConnected();
        this.checkBlockchainCorrect();
        await this.web3Public.checkBalance(this.from, this.from.tokenAmount, this.walletAddress);
    }

    private checkWalletConnected(): never | void {
        if (!this.walletAddress) {
            throw new WalletNotConnectedError();
        }
    }

    private checkBlockchainCorrect(): never | void {
        if (this.web3Private.blockchainName !== this.from.blockchain) {
            throw new WrongNetworkError();
        }
    }
}<|MERGE_RESOLUTION|>--- conflicted
+++ resolved
@@ -13,9 +13,6 @@
 import { BLOCKCHAIN_NAME } from '@core/blockchain/models/BLOCKCHAIN_NAME';
 
 export abstract class InstantTrade {
-<<<<<<< HEAD
-    public abstract readonly from: PriceTokenAmount;
-=======
     public static getContractAddress(): string {
         if (!(this as unknown as { contractAddress: string })?.contractAddress) {
             throw new RubicSdkError('Trying to read abstract class field');
@@ -27,17 +24,15 @@
         return instance.contractAddress;
     }
 
-    public abstract from: PriceTokenAmount;
->>>>>>> 3e815e27
+    public abstract readonly from: PriceTokenAmount;
 
     public abstract readonly to: PriceTokenAmount;
 
-<<<<<<< HEAD
     public abstract readonly gasFeeInfo: GasFeeInfo | null;
 
     public abstract readonly slippageTolerance: number;
 
-    protected abstract readonly contractAddress: string;
+    protected abstract contractAddress: string; // not static because https://github.com/microsoft/TypeScript/issues/34516
 
     protected readonly web3Private = Injector.web3Private;
 
@@ -46,13 +41,6 @@
     protected get walletAddress(): string {
         return this.web3Private.address;
     }
-=======
-    public abstract readonly feeInfo: FeeInfo | null;
-
-    public abstract readonly slippageTolerance: number;
-
-    protected abstract contractAddress: string; // not static because https://github.com/microsoft/TypeScript/issues/34516
->>>>>>> 3e815e27
 
     public get toTokenAmountMin(): PriceTokenAmount {
         const weiAmountOutMin = this.to.weiAmountMinusSlippage(this.slippageTolerance);
