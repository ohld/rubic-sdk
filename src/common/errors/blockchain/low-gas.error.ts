import { RubicSdkError } from '@rsdk-common/errors/rubic-sdk.error';

<<<<<<< HEAD
export class LowGasError extends RubicSdkError {
    constructor() {
        super();
        Object.setPrototypeOf(this, LowGasError.prototype);
    }
}
=======
/**
 * Thrown, when gas price is too low.
 */
export class LowGasError extends RubicSdkError {}
>>>>>>> 287179b0
<|MERGE_RESOLUTION|>--- conflicted
+++ resolved
@@ -1,15 +1,11 @@
 import { RubicSdkError } from '@rsdk-common/errors/rubic-sdk.error';
 
-<<<<<<< HEAD
+/**
+ * Thrown, when gas price is too low.
+ */
 export class LowGasError extends RubicSdkError {
     constructor() {
         super();
         Object.setPrototypeOf(this, LowGasError.prototype);
     }
-}
-=======
-/**
- * Thrown, when gas price is too low.
- */
-export class LowGasError extends RubicSdkError {}
->>>>>>> 287179b0
+}