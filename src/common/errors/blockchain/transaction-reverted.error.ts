import { RubicSdkError } from '@rsdk-common/errors/rubic-sdk.error';

<<<<<<< HEAD
export class TransactionRevertedError extends RubicSdkError {
    constructor() {
        super();
        Object.setPrototypeOf(this, TransactionRevertedError.prototype);
    }
}
=======
/**
 * Thrown, if transaction was reverted without specified error.
 */
export class TransactionRevertedError extends RubicSdkError {}
>>>>>>> 287179b0
<|MERGE_RESOLUTION|>--- conflicted
+++ resolved
@@ -1,15 +1,11 @@
 import { RubicSdkError } from '@rsdk-common/errors/rubic-sdk.error';
 
-<<<<<<< HEAD
+/**
+ * Thrown, if transaction was reverted without specified error.
+ */
 export class TransactionRevertedError extends RubicSdkError {
     constructor() {
         super();
         Object.setPrototypeOf(this, TransactionRevertedError.prototype);
     }
-}
-=======
-/**
- * Thrown, if transaction was reverted without specified error.
- */
-export class TransactionRevertedError extends RubicSdkError {}
->>>>>>> 287179b0
+}