import { RubicSdkError } from '@rsdk-common/errors/rubic-sdk.error';

<<<<<<< HEAD
export class HealthcheckError extends RubicSdkError {
    constructor() {
        super();
        Object.setPrototypeOf(this, HealthcheckError.prototype);
    }
}
=======
/**
 * @internal
 * Thrown, if rpc provider has not passed healthcheck.
 */
export class HealthcheckError extends RubicSdkError {}
>>>>>>> 287179b0
<|MERGE_RESOLUTION|>--- conflicted
+++ resolved
@@ -1,16 +1,12 @@
 import { RubicSdkError } from '@rsdk-common/errors/rubic-sdk.error';
 
-<<<<<<< HEAD
+/**
+ * @internal
+ * Thrown, if rpc provider has not passed healthcheck.
+ */
 export class HealthcheckError extends RubicSdkError {
     constructor() {
         super();
         Object.setPrototypeOf(this, HealthcheckError.prototype);
     }
-}
-=======
-/**
- * @internal
- * Thrown, if rpc provider has not passed healthcheck.
- */
-export class HealthcheckError extends RubicSdkError {}
->>>>>>> 287179b0
+}