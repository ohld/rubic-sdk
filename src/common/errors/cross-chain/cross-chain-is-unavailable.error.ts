import { RubicSdkError } from '@rsdk-common/errors/rubic-sdk.error';

<<<<<<< HEAD
export class CrossChainIsUnavailableError extends RubicSdkError {
    constructor() {
        super();
        Object.setPrototypeOf(this, CrossChainIsUnavailableError.prototype);
    }
}
=======
/**
 * Thrown, when cross chain contracts are on pause or there is not enough crypto balance.
 */
export class CrossChainIsUnavailableError extends RubicSdkError {}
>>>>>>> 287179b0
<|MERGE_RESOLUTION|>--- conflicted
+++ resolved
@@ -1,15 +1,11 @@
 import { RubicSdkError } from '@rsdk-common/errors/rubic-sdk.error';
 
-<<<<<<< HEAD
+/**
+ * Thrown, when cross chain contracts are on pause or there is not enough crypto balance.
+ */
 export class CrossChainIsUnavailableError extends RubicSdkError {
     constructor() {
         super();
         Object.setPrototypeOf(this, CrossChainIsUnavailableError.prototype);
     }
-}
-=======
-/**
- * Thrown, when cross chain contracts are on pause or there is not enough crypto balance.
- */
-export class CrossChainIsUnavailableError extends RubicSdkError {}
->>>>>>> 287179b0
+}