import { RubicSdkError } from '@rsdk-common/errors/rubic-sdk.error';

<<<<<<< HEAD
export class WalletNotConnectedError extends RubicSdkError {
    constructor() {
        super();
        Object.setPrototypeOf(this, WalletNotConnectedError.prototype);
    }
}
=======
/**
 * Thrown, when method, which requires connected wallet, is called without
 * wallet being connected.
 */
export class WalletNotConnectedError extends RubicSdkError {}
>>>>>>> 287179b0
<|MERGE_RESOLUTION|>--- conflicted
+++ resolved
@@ -1,16 +1,12 @@
 import { RubicSdkError } from '@rsdk-common/errors/rubic-sdk.error';
 
-<<<<<<< HEAD
+/**
+ * Thrown, when method, which requires connected wallet, is called without
+ * wallet being connected.
+ */
 export class WalletNotConnectedError extends RubicSdkError {
     constructor() {
         super();
         Object.setPrototypeOf(this, WalletNotConnectedError.prototype);
     }
-}
-=======
-/**
- * Thrown, when method, which requires connected wallet, is called without
- * wallet being connected.
- */
-export class WalletNotConnectedError extends RubicSdkError {}
->>>>>>> 287179b0
+}