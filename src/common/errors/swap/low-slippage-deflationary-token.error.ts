import { RubicSdkError } from '@rsdk-common/errors/rubic-sdk.error';

<<<<<<< HEAD
export class LowSlippageDeflationaryTokenError extends RubicSdkError {
    constructor() {
        super();
        Object.setPrototypeOf(this, LowSlippageDeflationaryTokenError.prototype);
    }
}
=======
/**
 * Thrown, when user is selling deflationary token with too low slippage.
 */
export class LowSlippageDeflationaryTokenError extends RubicSdkError {}
>>>>>>> 287179b0
<|MERGE_RESOLUTION|>--- conflicted
+++ resolved
@@ -1,15 +1,11 @@
 import { RubicSdkError } from '@rsdk-common/errors/rubic-sdk.error';
 
-<<<<<<< HEAD
+/**
+ * Thrown, when user is selling deflationary token with too low slippage.
+ */
 export class LowSlippageDeflationaryTokenError extends RubicSdkError {
     constructor() {
         super();
         Object.setPrototypeOf(this, LowSlippageDeflationaryTokenError.prototype);
     }
-}
-=======
-/**
- * Thrown, when user is selling deflationary token with too low slippage.
- */
-export class LowSlippageDeflationaryTokenError extends RubicSdkError {}
->>>>>>> 287179b0
+}