import { RubicSdkError } from '@rsdk-common/errors/rubic-sdk.error';

<<<<<<< HEAD
export class InsufficientFundsError extends RubicSdkError {
    constructor(
        public readonly tokenSymbol: string,
        public readonly balance: string,
        public readonly requiredBalance: string
    ) {
        super();
        Object.setPrototypeOf(this, InsufficientFundsError.prototype);
    }
}
=======
/**
 * Thrown, when user doesn't have enough balance.
 */
export class InsufficientFundsError extends RubicSdkError {}
>>>>>>> 287179b0
<|MERGE_RESOLUTION|>--- conflicted
+++ resolved
@@ -1,6 +1,8 @@
 import { RubicSdkError } from '@rsdk-common/errors/rubic-sdk.error';
 
-<<<<<<< HEAD
+/**
+ * Thrown, when user doesn't have enough balance.
+ */
 export class InsufficientFundsError extends RubicSdkError {
     constructor(
         public readonly tokenSymbol: string,
@@ -10,10 +12,4 @@
         super();
         Object.setPrototypeOf(this, InsufficientFundsError.prototype);
     }
-}
-=======
-/**
- * Thrown, when user doesn't have enough balance.
- */
-export class InsufficientFundsError extends RubicSdkError {}
->>>>>>> 287179b0
+}