--- conflicted
+++ resolved
@@ -1,16 +1,12 @@
 import { RubicSdkError } from '@rsdk-common/errors/rubic-sdk.error';
 
-<<<<<<< HEAD
+/**
+ * Thrown during swap, if user's selected network does not match source blockchain
+ * in swap parameters.
+ */
 export class WrongNetworkError extends RubicSdkError {
     constructor() {
         super();
         Object.setPrototypeOf(this, WrongNetworkError.prototype);
     }
-}
-=======
-/**
- * Thrown during swap, if user's selected network does not match source blockchain
- * in swap parameters.
- */
-export class WrongNetworkError extends RubicSdkError {}
->>>>>>> 287179b0
+}