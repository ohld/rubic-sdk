--- conflicted
+++ resolved
@@ -1,16 +1,12 @@
 import { RubicSdkError } from '@rsdk-common/errors/rubic-sdk.error';
 
-<<<<<<< HEAD
+/**
+ * @internal
+ * Thrown, when transaction is passed, but web3 cannot retrieve transaction receipt.
+ */
 export class FailedToCheckForTransactionReceiptError extends RubicSdkError {
     constructor() {
         super();
         Object.setPrototypeOf(this, FailedToCheckForTransactionReceiptError.prototype);
     }
-}
-=======
-/**
- * @internal
- * Thrown, when transaction is passed, but web3 cannot retrieve transaction receipt.
- */
-export class FailedToCheckForTransactionReceiptError extends RubicSdkError {}
->>>>>>> 287179b0
+}