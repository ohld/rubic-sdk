--- conflicted
+++ resolved
@@ -1,15 +1,11 @@
 import { RubicSdkError } from '@rsdk-common/errors/rubic-sdk.error';
 
-<<<<<<< HEAD
+/**
+ * Thrown, when tokens' pair doesn't have enough liquidity.
+ */
 export class InsufficientLiquidityError extends RubicSdkError {
     constructor() {
         super();
         Object.setPrototypeOf(this, InsufficientLiquidityError.prototype);
     }
-}
-=======
-/**
- * Thrown, when tokens' pair doesn't have enough liquidity.
- */
-export class InsufficientLiquidityError extends RubicSdkError {}
->>>>>>> 287179b0
+}